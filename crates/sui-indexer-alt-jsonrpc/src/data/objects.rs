--- conflicted
+++ resolved
@@ -4,23 +4,18 @@
 use std::{collections::HashMap, sync::Arc};
 
 use anyhow::Context as _;
-use async_graphql::dataloader::{DataLoader, Loader};
+use async_graphql::dataloader::Loader;
 use diesel::{BoolExpressionMethods, ExpressionMethods, QueryDsl};
 use serde::de::DeserializeOwned;
 use sui_indexer_alt_schema::{objects::StoredObject, schema::kv_objects};
-<<<<<<< HEAD
-use sui_types::{base_types::ObjectID, object::Object};
-=======
 use sui_kvstore::KeyValueStoreReader;
 use sui_types::{base_types::ObjectID, object::Object, storage::ObjectKey};
 
 use crate::context::Context;
->>>>>>> 0f914b97
 
 use super::{
-    object_info::LatestObjectInfoKey,
-    object_versions::LatestObjectVersionKey,
-    reader::{ReadError, Reader},
+    bigtable_reader::BigtableReader, error::Error, object_info::LatestObjectInfoKey,
+    object_versions::LatestObjectVersionKey, pg_reader::PgReader,
 };
 
 /// Key for fetching the contents a particular version of an object.
@@ -28,9 +23,9 @@
 pub(crate) struct VersionedObjectKey(pub ObjectID, pub u64);
 
 #[async_trait::async_trait]
-impl Loader<VersionedObjectKey> for Reader {
+impl Loader<VersionedObjectKey> for PgReader {
     type Value = StoredObject;
-    type Error = Arc<ReadError>;
+    type Error = Arc<Error>;
 
     async fn load(
         &self,
@@ -76,15 +71,48 @@
     }
 }
 
+#[async_trait::async_trait]
+impl Loader<VersionedObjectKey> for BigtableReader {
+    type Value = Object;
+    type Error = Arc<Error>;
+
+    async fn load(
+        &self,
+        keys: &[VersionedObjectKey],
+    ) -> Result<HashMap<VersionedObjectKey, Object>, Self::Error> {
+        if keys.is_empty() {
+            return Ok(HashMap::new());
+        }
+
+        let object_keys: Vec<ObjectKey> = keys
+            .iter()
+            .map(|key| ObjectKey(key.0, key.1.into()))
+            .collect();
+
+        let objects = self
+            .0
+            .clone()
+            .get_objects(&object_keys)
+            .await
+            .map_err(|e| Arc::new(Error::BigtableRead(e)))?;
+
+        Ok(objects
+            .into_iter()
+            .map(|o| (VersionedObjectKey(o.id(), o.version().into()), o))
+            .collect())
+    }
+}
+
 /// Load the contents of an object from the store and deserialize it as an `Object`. This function
 /// does not respect deletion and wrapping. If an object is deleted or wrapped, it may return the
 /// contents of the object before the deletion or wrapping, or it may return `None` if the object
 /// has been fully pruned from the versions table.
 pub(crate) async fn load_latest(
-    loader: &DataLoader<Reader>,
+    ctx: &Context,
     object_id: ObjectID,
 ) -> Result<Option<Object>, anyhow::Error> {
-    let Some(latest_version) = loader
+    let Some(latest_version) = ctx
+        .pg_loader()
         .load_one(LatestObjectVersionKey(object_id))
         .await
         .context("Failed to load latest version")?
@@ -92,32 +120,23 @@
         return Ok(None);
     };
 
-    let Some(stored) = loader
-        .load_one(VersionedObjectKey(
-            object_id,
-            latest_version.object_version as u64,
-        ))
+    let object = ctx
+        .kv_loader()
+        .load_one_object(object_id, latest_version.object_version as u64)
         .await
-        .context("Failed to load latest object")?
-    else {
-        return Ok(None);
-    };
+        .context("Failed to load latest object")?;
 
-    let bytes = stored.serialized_object.context("Content not found")?;
-    let object: Object =
-        bcs::from_bytes(&bytes).context("Failed to deserialize object contents")?;
-
-    Ok(Some(object))
+    Ok(object)
 }
 
 /// Fetch the latest version of the object at ID `object_id`, and deserialize its contents as a
 /// Rust type `T`, assuming that it is a Move object (not a package). This function does not
 /// respect deletion and wrapping, see [load_latest] for more information.
 pub(crate) async fn load_latest_deserialized<T: DeserializeOwned>(
-    loader: &DataLoader<Reader>,
+    ctx: &Context,
     object_id: ObjectID,
 ) -> Result<T, anyhow::Error> {
-    let object = load_latest(loader, object_id)
+    let object = load_latest(ctx, object_id)
         .await?
         .context("No data found")?;
 
@@ -128,10 +147,11 @@
 /// Load the latest contents of an object from the store as long as the object is live (not deleted
 /// or wrapped) and deserialize it as an `Object`.
 pub(crate) async fn load_live(
-    loader: &DataLoader<Reader>,
+    ctx: &Context,
     object_id: ObjectID,
 ) -> Result<Option<Object>, anyhow::Error> {
-    let Some(obj_info) = loader
+    let Some(obj_info) = ctx
+        .pg_loader()
         .load_one(LatestObjectInfoKey(object_id))
         .await
         .context("Failed to fetch object info")?
@@ -145,7 +165,7 @@
         return Ok(None);
     }
 
-    Ok(Some(load_latest(loader, object_id).await?.context(
+    Ok(Some(load_latest(ctx, object_id).await?.context(
         "Failed to find content for latest version of live object",
     )?))
 }