// Copyright (c) Mysten Labs, Inc.
// SPDX-License-Identifier: Apache-2.0

use std::{
    cell::RefCell,
    collections::BTreeSet,
    sync::atomic::{AtomicBool, Ordering},
};

use clap::*;
use fastcrypto::encoding::{Base58, Encoding, Hex};
use move_vm_config::verifier::VerifierConfig;
use serde::{Deserialize, Serialize};
use serde_with::skip_serializing_none;
use sui_protocol_config_macros::{
    ProtocolConfigAccessors, ProtocolConfigFeatureFlagsGetters, ProtocolConfigOverride,
};
use tracing::{info, warn};

/// The minimum and maximum protocol versions supported by this build.
const MIN_PROTOCOL_VERSION: u64 = 1;
const MAX_PROTOCOL_VERSION: u64 = 96;

// Record history of protocol version allocations here:
//
// Version 1: Original version.
// Version 2: Framework changes, including advancing epoch_start_time in safemode.
// Version 3: gas model v2, including all sui conservation fixes. Fix for loaded child object
//            changes, enable package upgrades, add limits on `max_size_written_objects`,
//            `max_size_written_objects_system_tx`
// Version 4: New reward slashing rate. Framework changes to skip stake susbidy when the epoch
//            length is short.
// Version 5: Package upgrade compatibility error fix. New gas cost table. New scoring decision
//            mechanism that includes up to f scoring authorities.
// Version 6: Change to how bytes are charged in the gas meter, increase buffer stake to 0.5f
// Version 7: Disallow adding new abilities to types during package upgrades,
//            disable_invariant_violation_check_in_swap_loc,
//            disable init functions becoming entry,
//            hash module bytes individually before computing package digest.
// Version 8: Disallow changing abilities and type constraints for type parameters in structs
//            during upgrades.
// Version 9: Limit the length of Move idenfitiers to 128.
//            Disallow extraneous module bytes,
//            advance_to_highest_supported_protocol_version,
// Version 10:increase bytecode verifier `max_verifier_meter_ticks_per_function` and
//            `max_meter_ticks_per_module` limits each from 6_000_000 to 16_000_000. sui-system
//            framework changes.
// Version 11: Introduce `std::type_name::get_with_original_ids` to the system frameworks. Bound max depth of values within the VM.
// Version 12: Changes to deepbook in framework to add API for querying marketplace.
//             Change NW Batch to use versioned metadata field.
//             Changes to sui-system package to add PTB-friendly unstake function, and minor cleanup.
// Version 13: System package change deprecating `0xdee9::clob` and `0xdee9::custodian`, replaced by
//             `0xdee9::clob_v2` and `0xdee9::custodian_v2`.
// Version 14: Introduce a config variable to allow charging of computation to be either
//             bucket base or rounding up. The presence of `gas_rounding_step` (or `None`)
//             decides whether rounding is applied or not.
// Version 15: Add reordering of user transactions by gas price after consensus.
//             Add `sui::table_vec::drop` to the framework via a system package upgrade.
// Version 16: Enabled simplified_unwrap_then_delete feature flag, which allows the execution engine
//             to no longer consult the object store when generating unwrapped_then_deleted in the
//             effects; this also allows us to stop including wrapped tombstones in accumulator.
//             Add self-matching prevention for deepbook.
// Version 17: Enable upgraded multisig support.
// Version 18: Introduce execution layer versioning, preserve all existing behaviour in v0.
//             Gas minimum charges moved to be a multiplier over the reference gas price. In this
//             protocol version the multiplier is the same as the lowest bucket of computation
//             such that the minimum transaction cost is the same as the minimum computation
//             bucket.
//             Add a feature flag to indicate the changes semantics of `base_tx_cost_fixed`.
// Version 19: Changes to sui-system package to enable liquid staking.
//             Add limit for total size of events.
//             Increase limit for number of events emitted to 1024.
// Version 20: Enables the flag `narwhal_new_leader_election_schedule` for the new narwhal leader
//             schedule algorithm for enhanced fault tolerance and sets the bad node stake threshold
//             value. Both values are set for all the environments except mainnet.
// Version 21: ZKLogin known providers.
// Version 22: Child object format change.
// Version 23: Enabling the flag `narwhal_new_leader_election_schedule` for the new narwhal leader
//             schedule algorithm for enhanced fault tolerance and sets the bad node stake threshold
//             value for mainnet.
// Version 24: Re-enable simple gas conservation checks.
//             Package publish/upgrade number in a single transaction limited.
//             JWK / authenticator state flags.
// Version 25: Add sui::table_vec::swap and sui::table_vec::swap_remove to system packages.
// Version 26: New gas model version.
//             Add support for receiving objects off of other objects in devnet only.
// Version 28: Add sui::zklogin::verify_zklogin_id and related functions to sui framework.
//             Enable transaction effects v2 in devnet.
// Version 29: Add verify_legacy_zklogin_address flag to sui framework, this add ability to verify
//             transactions from a legacy zklogin address.
// Version 30: Enable Narwhal CertificateV2
//             Add support for random beacon.
//             Enable transaction effects v2 in testnet.
//             Deprecate supported oauth providers from protocol config and rely on node config
//             instead.
//             In execution, has_public_transfer is recomputed when loading the object.
//             Add support for shared obj deletion and receiving objects off of other objects in devnet only.
// Version 31: Add support for shared object deletion in devnet only.
//             Add support for getting object ID referenced by receiving object in sui framework.
//             Create new execution layer version, and preserve previous behavior in v1.
//             Update semantics of `sui::transfer::receive` and add `sui::transfer::public_receive`.
// Version 32: Add delete functions for VerifiedID and VerifiedIssuer.
//             Add sui::token module to sui framework.
//             Enable transfer to object in testnet.
//             Enable Narwhal CertificateV2 on mainnet
//             Make critbit tree and order getters public in deepbook.
// Version 33: Add support for `receiving_object_id` function in framework
//             Hardened OTW check.
//             Enable transfer-to-object in mainnet.
//             Enable shared object deletion in testnet.
//             Enable effects v2 in mainnet.
// Version 34: Framework changes for random beacon.
// Version 35: Add poseidon hash function.
//             Enable coin deny list.
// Version 36: Enable group operations native functions in devnet.
//             Enable shared object deletion in mainnet.
//             Set the consensus accepted transaction size and the included transactions size in the proposed block.
// Version 37: Reject entry functions with mutable Random.
// Version 38: Introduce limits for binary tables size.
// Version 39: Allow skipped epochs for randomness updates.
//             Extra version to fix `test_upgrade_compatibility` simtest.
// Version 40:
// Version 41: Enable group operations native functions in testnet and mainnet (without msm).
// Version 42: Migrate sui framework and related code to Move 2024
// Version 43: Introduce the upper bound delta config for a zklogin signature's max epoch.
//             Introduce an explicit parameter for the tick limit per package (previously this was
//             represented by the parameter for the tick limit per module).
// Version 44: Enable consensus fork detection on mainnet.
//             Switch between Narwhal and Mysticeti consensus in tests, devnet and testnet.
// Version 45: Use tonic networking for Mysticeti consensus.
//             Set min Move binary format version to 6.
//             Enable transactions to be signed with zkLogin inside multisig signature.
//             Add native bridge.
//             Enable native bridge in devnet
//             Enable Leader Scoring & Schedule Change for Mysticeti consensus on testnet.
// Version 46: Enable native bridge in testnet
//             Enable resharing at the same initial shared version.
// Version 47: Deepbook changes (framework update)
// Version 48: Use tonic networking for Mysticeti.
//             Resolve Move abort locations to the package id instead of the runtime module ID.
//             Enable random beacon in testnet.
//             Use new VM when verifying framework packages.
// Version 49: Enable Move enums on devnet.
//             Enable VDF in devnet
//             Enable consensus commit prologue V3 in devnet.
//             Run Mysticeti consensus by default.
// Version 50: Add update_node_url to native bridge,
//             New Move stdlib integer modules
//             Enable checkpoint batching in testnet.
//             Prepose consensus commit prologue in checkpoints.
//             Set number of leaders per round for Mysticeti commits.
// Version 51: Switch to DKG V1.
//             Enable deny list v2 on devnet.
// Version 52: Emit `CommitteeMemberUrlUpdateEvent` when updating bridge node url.
//             std::config native functions.
//             Modified sui-system package to enable withdrawal of stake before it becomes active.
//             Enable soft bundle in devnet and testnet.
//             Core macro visibility in sui core framework.
//             Enable checkpoint batching in mainnet.
//             Enable Mysticeti on mainnet.
//             Enable Leader Scoring & Schedule Change for Mysticeti consensus on mainnet.
//             Turn on count based shared object congestion control in devnet.
//             Enable consensus commit prologue V3 in testnet.
//             Enable enums on testnet.
//             Add support for passkey in devnet.
//             Enable deny list v2 on testnet and mainnet.
// Version 53: Add feature flag to decide whether to attempt to finalize bridge committee
//             Enable consensus commit prologue V3 on testnet.
//             Turn on shared object congestion control in testnet.
//             Update stdlib natives costs
// Version 54: Enable random beacon on mainnet.
//             Enable soft bundle on mainnet.
// Version 55: Enable enums on mainnet.
//             Rethrow serialization type layout errors instead of converting them.
// Version 56: Enable bridge on mainnet.
//             Note: do not use version 56 for any new features.
// Version 57: Reduce minimum number of random beacon shares.
// Version 58: Optimize boolean binops
//             Finalize bridge committee on mainnet.
//             Switch to distributed vote scoring in consensus in devnet
// Version 59: Enable round prober in consensus.
// Version 60: Validation of public inputs for Groth16 verification.
//             Enable configuration of maximum number of type nodes in a type layout.
// Version 61: Switch to distributed vote scoring in consensus in testnet
//             Further reduce minimum number of random beacon shares.
//             Add feature flag for Mysticeti fastpath.
// Version 62: Makes the event's sending module package upgrade-aware.
// Version 63: Enable gas based congestion control in consensus commit.
// Version 64: Revert congestion control change.
// Version 65: Enable distributed vote scoring in mainnet.
// Version 66: Revert distributed vote scoring in mainnet.
//             Framework fix for fungible staking book-keeping.
// Version 67: Re-enable distributed vote scoring in mainnet.
// Version 68: Add G1Uncompressed group to group ops.
//             Update to Move stdlib.
//             Enable gas based congestion control with overage.
//             Further reduce minimum number of random beacon shares.
//             Disallow adding new modules in `deps-only` packages.
// Version 69: Sets number of rounds allowed for fastpath voting in consensus.
//             Enable smart ancestor selection in devnet.
//             Enable G1Uncompressed group in testnet.
// Version 70: Enable smart ancestor selection in testnet.
//             Enable probing for accepted rounds in round prober in testnet
//             Add new gas model version to update charging of native functions.
//             Add std::uq64_64 module to Move stdlib.
//             Improve gas/wall time efficiency of some Move stdlib vector functions
// Version 71: [SIP-45] Enable consensus amplification.
// Version 72: Fix issue where `convert_type_argument_error` wasn't being used in all cases.
//             Max gas budget moved to 50_000 SUI
//             Max gas price moved to 50 SUI
//             Variants as type nodes.
// Version 73: Enable new marker table version.
//             Enable consensus garbage collection and new commit rule for devnet.
//             Enable zstd compression for consensus tonic network in testnet.
//             Enable smart ancestor selection in mainnet.
//             Enable probing for accepted rounds in round prober in mainnet
// Version 74: Enable load_nitro_attestation move function in sui framework in devnet.
//             Enable all gas costs for load_nitro_attestation.
//             Enable zstd compression for consensus tonic network in mainnet.
//             Enable the new commit rule for devnet.
// Version 75: Enable passkey auth in testnet.
// Version 76: Deprecate Deepbook V2 order placement and deposit.
//             Removes unnecessary child object mutations
//             Enable passkey auth in multisig for testnet.
// Version 77: Enable uncompressed point group ops on mainnet.
//             Enable consensus garbage collection for testnet
//             Enable the new consensus commit rule for testnet.
// Version 78: Make `TxContext` Move API native
//             Enable execution time estimate mode for congestion control on testnet.
// Version 79: Enable median based commit timestamp in consensus on testnet.
//             Increase threshold for bad nodes that won't be considered leaders in consensus in testnet
//             Enable load_nitro_attestation move function in sui framework in testnet.
//             Enable consensus garbage collection for mainnet
//             Enable the new consensus commit rule for mainnet.
// Version 80: Bound size of values created in the adapter.
// Version 81: Enable median based commit timestamp in consensus on mainnet.
//             Enforce checkpoint timestamps are non-decreasing for testnet and mainnet.
//             Increase threshold for bad nodes that won't be considered leaders in consensus in mainnet
// Version 82: Relax bounding of size of values created in the adapter.
// Version 83: Resolve `TypeInput` IDs to defining ID when converting to `TypeTag`s in the adapter.
//             Enable execution time estimate mode for congestion control on mainnet.
//             Enable nitro attestation upgraded parsing and mainnet.
// Version 84: Limit number of stored execution time observations between epochs.
// Version 85: Enable party transfer in devnet.
// Version 86: Use type tags in the object runtime and adapter instead of `Type`s.
//             Make variant count limit explicit in protocol config.
//             Enable party transfer in testnet.
// Version 87: Enable better type resolution errors in the adapter.
// Version 88: Update `sui-system` package to use `calculate_rewards` function.
//             Define the cost for the native Move function `rgp`.
//             Ignore execution time observations after validator stops accepting certs.
// Version 89: Add additional signature checks
//             Add additional linkage checks
// Version 90: Standard library improvements.
//             Enable `debug_fatal` on Move invariant violations.
//             Enable passkey and passkey inside multisig for mainnet.
// Version 91: Minor changes in Sui Framework. Include CheckpointDigest in consensus dedup key for checkpoint signatures (V2).
// Version 92: Disable checking shared object transfer restrictions per command = false
// Version 93: Enable CheckpointDigest in consensus dedup key for checkpoint signatures.
// Version 94: Decrease stored observations limit by 10% to stay within system object size limit.
//             Enable party transfer on mainnet.
// Version 95: Change type name id base cost to 52, increase max transactions per checkpoint to 20000.
// Version 96: Enable authority capabilities v2.
//             Fix bug where MFP transaction shared inputs' debts were not loaded

#[derive(Copy, Clone, Debug, Hash, Serialize, Deserialize, PartialEq, Eq, PartialOrd, Ord)]
pub struct ProtocolVersion(u64);

impl ProtocolVersion {
    // The minimum and maximum protocol version supported by this binary. Counterintuitively, this constant may
    // change over time as support for old protocol versions is removed from the source. This
    // ensures that when a new network (such as a testnet) is created, its genesis committee will
    // use a protocol version that is actually supported by the binary.
    pub const MIN: Self = Self(MIN_PROTOCOL_VERSION);

    pub const MAX: Self = Self(MAX_PROTOCOL_VERSION);

    #[cfg(not(msim))]
    const MAX_ALLOWED: Self = Self::MAX;

    // We create one additional "fake" version in simulator builds so that we can test upgrades.
    #[cfg(msim)]
    pub const MAX_ALLOWED: Self = Self(MAX_PROTOCOL_VERSION + 1);

    pub fn new(v: u64) -> Self {
        Self(v)
    }

    pub const fn as_u64(&self) -> u64 {
        self.0
    }

    // For serde deserialization - we don't define a Default impl because there isn't a single
    // universally appropriate default value.
    pub fn max() -> Self {
        Self::MAX
    }
}

impl From<u64> for ProtocolVersion {
    fn from(v: u64) -> Self {
        Self::new(v)
    }
}

impl std::ops::Sub<u64> for ProtocolVersion {
    type Output = Self;
    fn sub(self, rhs: u64) -> Self::Output {
        Self::new(self.0 - rhs)
    }
}

impl std::ops::Add<u64> for ProtocolVersion {
    type Output = Self;
    fn add(self, rhs: u64) -> Self::Output {
        Self::new(self.0 + rhs)
    }
}

#[derive(Clone, Serialize, Deserialize, Debug, PartialEq, Copy, PartialOrd, Ord, Eq, ValueEnum)]
pub enum Chain {
    Mainnet,
    Testnet,
    Unknown,
}

impl Default for Chain {
    fn default() -> Self {
        Self::Unknown
    }
}

impl Chain {
    pub fn as_str(self) -> &'static str {
        match self {
            Chain::Mainnet => "mainnet",
            Chain::Testnet => "testnet",
            Chain::Unknown => "unknown",
        }
    }
}

pub struct Error(pub String);

// TODO: There are quite a few non boolean values in the feature flags. We should move them out.
/// Records on/off feature flags that may vary at each protocol version.
#[derive(Default, Clone, Serialize, Deserialize, Debug, ProtocolConfigFeatureFlagsGetters)]
struct FeatureFlags {
    // Add feature flags here, e.g.:
    // new_protocol_feature: bool,
    #[serde(skip_serializing_if = "is_false")]
    package_upgrades: bool,
    // If true, validators will commit to the root state digest
    // in end of epoch checkpoint proposals
    #[serde(skip_serializing_if = "is_false")]
    commit_root_state_digest: bool,
    // Pass epoch start time to advance_epoch safe mode function.
    #[serde(skip_serializing_if = "is_false")]
    advance_epoch_start_time_in_safe_mode: bool,
    // If true, apply the fix to correctly capturing loaded child object versions in execution's
    // object runtime.
    #[serde(skip_serializing_if = "is_false")]
    loaded_child_objects_fixed: bool,
    // If true, treat missing types in the upgraded modules when creating an upgraded package as a
    // compatibility error.
    #[serde(skip_serializing_if = "is_false")]
    missing_type_is_compatibility_error: bool,
    // If true, then the scoring decision mechanism will not get disabled when we do have more than
    // f low scoring authorities, but it will simply flag as low scoring only up to f authorities.
    #[serde(skip_serializing_if = "is_false")]
    scoring_decision_with_validity_cutoff: bool,

    // DEPRECATED: this was an ephemeral feature flag only used by consensus handler, which has now
    // been deployed everywhere.
    #[serde(skip_serializing_if = "is_false")]
    consensus_order_end_of_epoch_last: bool,

    // Disallow adding abilities to types during package upgrades.
    #[serde(skip_serializing_if = "is_false")]
    disallow_adding_abilities_on_upgrade: bool,
    // Disables unnecessary invariant check in the Move VM when swapping the value out of a local
    #[serde(skip_serializing_if = "is_false")]
    disable_invariant_violation_check_in_swap_loc: bool,
    // advance to highest supported protocol version at epoch change, instead of the next consecutive
    // protocol version.
    #[serde(skip_serializing_if = "is_false")]
    advance_to_highest_supported_protocol_version: bool,
    // If true, disallow entry modifiers on entry functions
    #[serde(skip_serializing_if = "is_false")]
    ban_entry_init: bool,
    // If true, hash module bytes individually when calculating package digests for upgrades
    #[serde(skip_serializing_if = "is_false")]
    package_digest_hash_module: bool,
    // If true, disallow changing struct type parameters during package upgrades
    #[serde(skip_serializing_if = "is_false")]
    disallow_change_struct_type_params_on_upgrade: bool,
    // If true, checks no extra bytes in a compiled module
    #[serde(skip_serializing_if = "is_false")]
    no_extraneous_module_bytes: bool,
    // If true, then use the versioned metadata format in narwhal entities.
    #[serde(skip_serializing_if = "is_false")]
    narwhal_versioned_metadata: bool,

    // Enable zklogin auth
    #[serde(skip_serializing_if = "is_false")]
    zklogin_auth: bool,
    // How we order transactions coming out of consensus before sending to execution.
    #[serde(skip_serializing_if = "ConsensusTransactionOrdering::is_none")]
    consensus_transaction_ordering: ConsensusTransactionOrdering,

    // Previously, the unwrapped_then_deleted field in TransactionEffects makes a distinction between
    // whether an object has existed in the store previously (i.e. whether there is a tombstone).
    // Such dependency makes effects generation inefficient, and requires us to include wrapped
    // tombstone in state root hash.
    // To prepare for effects V2, with this flag set to true, we simplify the definition of
    // unwrapped_then_deleted to always include unwrapped then deleted objects,
    // regardless of their previous state in the store.
    #[serde(skip_serializing_if = "is_false")]
    simplified_unwrap_then_delete: bool,
    // Enable upgraded multisig support
    #[serde(skip_serializing_if = "is_false")]
    upgraded_multisig_supported: bool,
    // If true minimum txn charge is a multiplier of the gas price
    #[serde(skip_serializing_if = "is_false")]
    txn_base_cost_as_multiplier: bool,

    // If true, the ability to delete shared objects is in effect
    #[serde(skip_serializing_if = "is_false")]
    shared_object_deletion: bool,

    // If true, then the new algorithm for the leader election schedule will be used
    #[serde(skip_serializing_if = "is_false")]
    narwhal_new_leader_election_schedule: bool,

    // A list of supported OIDC providers that can be used for zklogin.
    #[serde(skip_serializing_if = "is_empty")]
    zklogin_supported_providers: BTreeSet<String>,

    // If true, use the new child object format
    #[serde(skip_serializing_if = "is_false")]
    loaded_child_object_format: bool,

    #[serde(skip_serializing_if = "is_false")]
    enable_jwk_consensus_updates: bool,

    #[serde(skip_serializing_if = "is_false")]
    end_of_epoch_transaction_supported: bool,

    // Perform simple conservation checks keeping into account out of gas scenarios
    // while charging for storage.
    #[serde(skip_serializing_if = "is_false")]
    simple_conservation_checks: bool,

    // If true, use the new child object format type logging
    #[serde(skip_serializing_if = "is_false")]
    loaded_child_object_format_type: bool,

    // Enable receiving sent objects
    #[serde(skip_serializing_if = "is_false")]
    receive_objects: bool,

    // If true, include CheckpointDigest in consensus dedup key for checkpoint signatures (V2).
    #[serde(skip_serializing_if = "is_false")]
    consensus_checkpoint_signature_key_includes_digest: bool,

    // Enable random beacon protocol
    #[serde(skip_serializing_if = "is_false")]
    random_beacon: bool,

    // Enable bridge protocol
    #[serde(skip_serializing_if = "is_false")]
    bridge: bool,

    #[serde(skip_serializing_if = "is_false")]
    enable_effects_v2: bool,

    // If true, then use CertificateV2 in narwhal.
    #[serde(skip_serializing_if = "is_false")]
    narwhal_certificate_v2: bool,

    // If true, allow verify with legacy zklogin address
    #[serde(skip_serializing_if = "is_false")]
    verify_legacy_zklogin_address: bool,

    // Enable throughput aware consensus submission
    #[serde(skip_serializing_if = "is_false")]
    throughput_aware_consensus_submission: bool,

    // If true, recompute has_public_transfer from the type instead of what is stored in the object
    #[serde(skip_serializing_if = "is_false")]
    recompute_has_public_transfer_in_execution: bool,

    // If true, multisig containing zkLogin sig is accepted.
    #[serde(skip_serializing_if = "is_false")]
    accept_zklogin_in_multisig: bool,

    // If true, multisig containing passkey sig is accepted.
    #[serde(skip_serializing_if = "is_false")]
    accept_passkey_in_multisig: bool,

    // If true, consensus prologue transaction also includes the consensus output digest.
    // It can be used to detect consensus output folk.
    #[serde(skip_serializing_if = "is_false")]
    include_consensus_digest_in_prologue: bool,

    // If true, use the hardened OTW check
    #[serde(skip_serializing_if = "is_false")]
    hardened_otw_check: bool,

    // If true allow calling receiving_object_id function
    #[serde(skip_serializing_if = "is_false")]
    allow_receiving_object_id: bool,

    // Enable the poseidon hash function
    #[serde(skip_serializing_if = "is_false")]
    enable_poseidon: bool,

    // If true, enable the coin deny list.
    #[serde(skip_serializing_if = "is_false")]
    enable_coin_deny_list: bool,

    // Enable native functions for group operations.
    #[serde(skip_serializing_if = "is_false")]
    enable_group_ops_native_functions: bool,

    // Enable native function for msm.
    #[serde(skip_serializing_if = "is_false")]
    enable_group_ops_native_function_msm: bool,

    // Enable nitro attestation.
    #[serde(skip_serializing_if = "is_false")]
    enable_nitro_attestation: bool,

    // Enable upgraded parsing of nitro attestation that interprets pcrs as a map.
    #[serde(skip_serializing_if = "is_false")]
    enable_nitro_attestation_upgraded_parsing: bool,

    // Reject functions with mutable Random.
    #[serde(skip_serializing_if = "is_false")]
    reject_mutable_random_on_entry_functions: bool,

    // Controls the behavior of per object congestion control in consensus handler.
    #[serde(skip_serializing_if = "PerObjectCongestionControlMode::is_none")]
    per_object_congestion_control_mode: PerObjectCongestionControlMode,

    // The consensus protocol to be used for the epoch.
    #[serde(skip_serializing_if = "ConsensusChoice::is_narwhal")]
    consensus_choice: ConsensusChoice,

    // Consensus network to use.
    #[serde(skip_serializing_if = "ConsensusNetwork::is_anemo")]
    consensus_network: ConsensusNetwork,

    // If true, use the correct (<=) comparison for max_gas_payment_objects instead of (<)
    #[serde(skip_serializing_if = "is_false")]
    correct_gas_payment_limit_check: bool,

    // Set the upper bound allowed for max_epoch in zklogin signature.
    #[serde(skip_serializing_if = "Option::is_none")]
    zklogin_max_epoch_upper_bound_delta: Option<u64>,

    // Controls leader scoring & schedule change in Mysticeti consensus.
    #[serde(skip_serializing_if = "is_false")]
    mysticeti_leader_scoring_and_schedule: bool,

    // Enable resharing of shared objects using the same initial shared version
    #[serde(skip_serializing_if = "is_false")]
    reshare_at_same_initial_version: bool,

    // Resolve Move abort locations to the package id instead of the runtime module ID.
    #[serde(skip_serializing_if = "is_false")]
    resolve_abort_locations_to_package_id: bool,

    // Enables the use of the Mysticeti committed sub dag digest to the `ConsensusCommitInfo` in checkpoints.
    // When disabled the default digest is used instead. It's important to have this guarded behind
    // a flag as it will lead to checkpoint forks.
    #[serde(skip_serializing_if = "is_false")]
    mysticeti_use_committed_subdag_digest: bool,

    // Enable VDF
    #[serde(skip_serializing_if = "is_false")]
    enable_vdf: bool,

    // Controls whether consensus handler should record consensus determined shared object version
    // assignments in consensus commit prologue transaction.
    // The purpose of doing this is to enable replaying transaction without transaction effects.
    // V2 also records initial shared versions for consensus objects.
    #[serde(skip_serializing_if = "is_false")]
    record_consensus_determined_version_assignments_in_prologue: bool,
    #[serde(skip_serializing_if = "is_false")]
    record_consensus_determined_version_assignments_in_prologue_v2: bool,

    // Run verification of framework upgrades using a new/fresh VM.
    #[serde(skip_serializing_if = "is_false")]
    fresh_vm_on_framework_upgrade: bool,

    // When set to true, the consensus commit prologue transaction will be placed first
    // in a consensus commit in checkpoints.
    // If a checkpoint contains multiple consensus commit, say [cm1][cm2]. The each commit's
    // consensus commit prologue will be the first transaction in each segment:
    //     [ccp1, rest cm1][ccp2, rest cm2]
    // The reason to prepose the prologue transaction is to provide information for transaction
    // cancellation.
    #[serde(skip_serializing_if = "is_false")]
    prepend_prologue_tx_in_consensus_commit_in_checkpoints: bool,

    // Set number of leaders per round for Mysticeti commits.
    #[serde(skip_serializing_if = "Option::is_none")]
    mysticeti_num_leaders_per_round: Option<usize>,

    // Enable Soft Bundle (SIP-19).
    #[serde(skip_serializing_if = "is_false")]
    soft_bundle: bool,

    // If true, enable the coin deny list V2.
    #[serde(skip_serializing_if = "is_false")]
    enable_coin_deny_list_v2: bool,

    // Enable passkey auth (SIP-9)
    #[serde(skip_serializing_if = "is_false")]
    passkey_auth: bool,

    // Use AuthorityCapabilitiesV2
    #[serde(skip_serializing_if = "is_false")]
    authority_capabilities_v2: bool,

    // Rethrow type layout errors during serialization instead of trying to convert them.
    #[serde(skip_serializing_if = "is_false")]
    rethrow_serialization_type_layout_errors: bool,

    // Use distributed vote leader scoring strategy in consensus.
    #[serde(skip_serializing_if = "is_false")]
    consensus_distributed_vote_scoring_strategy: bool,

    // Probe rounds received by peers from every authority.
    #[serde(skip_serializing_if = "is_false")]
    consensus_round_prober: bool,

    // Validate identifier inputs separately
    #[serde(skip_serializing_if = "is_false")]
    validate_identifier_inputs: bool,

    // Disallow self identifier
    #[serde(skip_serializing_if = "is_false")]
    disallow_self_identifier: bool,

    // Enables Mysticeti fastpath.
    #[serde(skip_serializing_if = "is_false")]
    mysticeti_fastpath: bool,

    // Makes the event's sending module version-aware.
    #[serde(skip_serializing_if = "is_false")]
    relocate_event_module: bool,

    // Enable uncompressed group elements in BLS123-81 G1
    #[serde(skip_serializing_if = "is_false")]
    uncompressed_g1_group_elements: bool,

    #[serde(skip_serializing_if = "is_false")]
    disallow_new_modules_in_deps_only_packages: bool,

    // Use smart ancestor selection in consensus.
    #[serde(skip_serializing_if = "is_false")]
    consensus_smart_ancestor_selection: bool,

    // Probe accepted rounds in round prober.
    #[serde(skip_serializing_if = "is_false")]
    consensus_round_prober_probe_accepted_rounds: bool,

    // Enable v2 native charging for natives.
    #[serde(skip_serializing_if = "is_false")]
    native_charging_v2: bool,

    // Enables the new logic for collecting the subdag in the consensus linearizer. The new logic does not stop the recursion at the highest
    // committed round for each authority, but allows to commit uncommitted blocks up to gc round (excluded) for that authority.
    #[serde(skip_serializing_if = "is_false")]
    consensus_linearize_subdag_v2: bool,

    // Properly convert certain type argument errors in the execution layer.
    #[serde(skip_serializing_if = "is_false")]
    convert_type_argument_error: bool,

    // Variants count as nodes
    #[serde(skip_serializing_if = "is_false")]
    variant_nodes: bool,

    // If true, enable zstd compression for consensus tonic network.
    #[serde(skip_serializing_if = "is_false")]
    consensus_zstd_compression: bool,

    // If true, enables the optimizations for child object mutations, removing unnecessary mutations
    #[serde(skip_serializing_if = "is_false")]
    minimize_child_object_mutations: bool,

    // If true, record the additional state digest in the consensus commit prologue.
    #[serde(skip_serializing_if = "is_false")]
    record_additional_state_digest_in_prologue: bool,

    // If true, enable `TxContext` Move API to go native.
    #[serde(skip_serializing_if = "is_false")]
    move_native_context: bool,

    // If true, then it (1) will not enforce monotonicity checks for a block's ancestors and (2) calculates the commit's timestamp based on the
    // weighted by stake median timestamp of the leader's ancestors.
    #[serde(skip_serializing_if = "is_false")]
    consensus_median_based_commit_timestamp: bool,

    // If true, enables the normalization of PTB arguments but does not yet enable splatting
    // `Result`s of length not equal to 1
    #[serde(skip_serializing_if = "is_false")]
    normalize_ptb_arguments: bool,

    // If true, enabled batched block sync in consensus.
    #[serde(skip_serializing_if = "is_false")]
    consensus_batched_block_sync: bool,

    // If true, enforces checkpoint timestamps are non-decreasing.
    #[serde(skip_serializing_if = "is_false")]
    enforce_checkpoint_timestamp_monotonicity: bool,

    // If true, enables better errors and bounds for max ptb values
    #[serde(skip_serializing_if = "is_false")]
    max_ptb_value_size_v2: bool,

    // If true, resolves all type input ids to be defining ID based in the adapter
    #[serde(skip_serializing_if = "is_false")]
    resolve_type_input_ids_to_defining_id: bool,

    // Enable native function for party transfer
    #[serde(skip_serializing_if = "is_false")]
    enable_party_transfer: bool,

    // Allow objects created or mutated in system transactions to exceed the max object size limit.
    #[serde(skip_serializing_if = "is_false")]
    allow_unbounded_system_objects: bool,

    // Signifies the cut-over of using type tags instead of `Type`s in the object runtime.
    #[serde(skip_serializing_if = "is_false")]
    type_tags_in_object_runtime: bool,

    // Enable accumulators
    #[serde(skip_serializing_if = "is_false")]
    enable_accumulators: bool,

    // Enable statically type checked ptb execution
    #[serde(skip_serializing_if = "is_false")]
    enable_ptb_execution_v2: bool,

    // Provide better type resolution errors in the adapter.
    #[serde(skip_serializing_if = "is_false")]
    better_adapter_type_resolution_errors: bool,

    // If true, record the time estimate processed in the consensus commit prologue.
    #[serde(skip_serializing_if = "is_false")]
    record_time_estimate_processed: bool,

    // If true enable additional linkage checks.
    #[serde(skip_serializing_if = "is_false")]
    dependency_linkage_error: bool,

    // If true enable additional multisig checks.
    #[serde(skip_serializing_if = "is_false")]
    additional_multisig_checks: bool,

    // If true, ignore execution time observations after certs are closed.
    #[serde(skip_serializing_if = "is_false")]
    ignore_execution_time_observations_after_certs_closed: bool,

    // If true use `debug_fatal` to report invariant violations.
    // `debug_fatal` panics in debug builds and breaks tests/behavior based on older
    // protocol versions (see make_vec_non_existent_type_v71.move)
    #[serde(skip_serializing_if = "is_false")]
    debug_fatal_on_move_invariant_violation: bool,

    // DO NOT ENABLE THIS FOR PRODUCTION NETWORKS. used for testing only.
    // Allow private accumulator entrypoints
    #[serde(skip_serializing_if = "is_false")]
    allow_private_accumulator_entrypoints: bool,

    // If true, include indirect state in the additional consensus digest.
    #[serde(skip_serializing_if = "is_false")]
    additional_consensus_digest_indirect_state: bool,

    // Check for `init` for new modules to a package on upgrade.
    #[serde(skip_serializing_if = "is_false")]
    check_for_init_during_upgrade: bool,

    // Check shared object transfer restrictions per command.
    #[serde(skip_serializing_if = "is_false")]
    per_command_shared_object_transfer_rules: bool,

<<<<<<< HEAD
    // Enable coin registry protocol
    #[serde(skip_serializing_if = "is_false")]
    enable_coin_registry: bool,
=======
    // If true, use MFP txns in load initial object debts.
    #[serde(skip_serializing_if = "is_false")]
    use_mfp_txns_in_load_initial_object_debts: bool,

    // If true, cancel randomness-using txns when DKG has failed *before* doing other congestion checks.
    #[serde(skip_serializing_if = "is_false")]
    cancel_for_failed_dkg_early: bool,
>>>>>>> 23267e20
}

fn is_false(b: &bool) -> bool {
    !b
}

fn is_empty(b: &BTreeSet<String>) -> bool {
    b.is_empty()
}

fn is_zero(val: &u64) -> bool {
    *val == 0
}

/// Ordering mechanism for transactions in one Narwhal consensus output.
#[derive(Default, Copy, Clone, PartialEq, Eq, Serialize, Deserialize, Debug)]
pub enum ConsensusTransactionOrdering {
    /// No ordering. Transactions are processed in the order they appear in the consensus output.
    #[default]
    None,
    /// Order transactions by gas price, highest first.
    ByGasPrice,
}

impl ConsensusTransactionOrdering {
    pub fn is_none(&self) -> bool {
        matches!(self, ConsensusTransactionOrdering::None)
    }
}

#[derive(Default, Copy, Clone, PartialEq, Eq, Serialize, Deserialize, Debug)]
pub struct ExecutionTimeEstimateParams {
    // Targeted per-object utilization as an integer percentage (1-100).
    pub target_utilization: u64,
    // Schedule up to this much extra work (in microseconds) per object,
    // but don't allow more than a single transaction to exceed this
    // burst limit.
    pub allowed_txn_cost_overage_burst_limit_us: u64,

    // For separate budget for randomness-using tx, the above limits are
    // used with this integer-percentage scaling factor (1-100).
    pub randomness_scalar: u64,

    // Absolute maximum allowed transaction duration estimate (in microseconds).
    pub max_estimate_us: u64,

    // Number of the final checkpoints in an epoch whose observations should be
    // stored for use in the next epoch.
    pub stored_observations_num_included_checkpoints: u64,

    // Absolute limit on the number of saved observations at end of epoch.
    pub stored_observations_limit: u64,

    // Requires observations from at least this amount of stake in order to use
    // observation-based execution time estimates instead of the default.
    #[serde(skip_serializing_if = "is_zero")]
    pub stake_weighted_median_threshold: u64,

    // For backwards compatibility with old behavior we use a zero default duration when adding
    // new execution time observation keys and a zero generation when loading stored observations.
    // This can be removed once set to "true" on mainnet.
    #[serde(skip_serializing_if = "is_false")]
    pub default_none_duration_for_new_keys: bool,
}

// The config for per object congestion control in consensus handler.
#[derive(Default, Copy, Clone, PartialEq, Eq, Serialize, Deserialize, Debug)]
pub enum PerObjectCongestionControlMode {
    #[default]
    None, // No congestion control.
    TotalGasBudget,        // Use txn gas budget as execution cost.
    TotalTxCount,          // Use total txn count as execution cost.
    TotalGasBudgetWithCap, // Use txn gas budget as execution cost with a cap.
    ExecutionTimeEstimate(ExecutionTimeEstimateParams), // Use execution time estimate as execution cost.
}

impl PerObjectCongestionControlMode {
    pub fn is_none(&self) -> bool {
        matches!(self, PerObjectCongestionControlMode::None)
    }
}

// Configuration options for consensus algorithm.
#[derive(Default, Copy, Clone, PartialEq, Eq, Serialize, Deserialize, Debug)]
pub enum ConsensusChoice {
    #[default]
    Narwhal,
    SwapEachEpoch,
    Mysticeti,
}

impl ConsensusChoice {
    pub fn is_narwhal(&self) -> bool {
        matches!(self, ConsensusChoice::Narwhal)
    }
}

// Configuration options for consensus network.
#[derive(Default, Copy, Clone, PartialEq, Eq, Serialize, Deserialize, Debug)]
pub enum ConsensusNetwork {
    #[default]
    Anemo,
    Tonic,
}

impl ConsensusNetwork {
    pub fn is_anemo(&self) -> bool {
        matches!(self, ConsensusNetwork::Anemo)
    }
}

/// Constants that change the behavior of the protocol.
///
/// The value of each constant here must be fixed for a given protocol version. To change the value
/// of a constant, advance the protocol version, and add support for it in `get_for_version` under
/// the new version number.
/// (below).
///
/// To add a new field to this struct, use the following procedure:
/// - Advance the protocol version.
/// - Add the field as a private `Option<T>` to the struct.
/// - Initialize the field to `None` in prior protocol versions.
/// - Initialize the field to `Some(val)` for your new protocol version.
/// - Add a public getter that simply unwraps the field.
/// - Two public getters of the form `field(&self) -> field_type`
///     and `field_as_option(&self) -> Option<field_type>` will be automatically generated for you.
/// Example for a field: `new_constant: Option<u64>`
/// ```rust,ignore
///      pub fn new_constant(&self) -> u64 {
///         self.new_constant.expect(Self::CONSTANT_ERR_MSG)
///     }
///      pub fn new_constant_as_option(&self) -> Option<u64> {
///         self.new_constant.expect(Self::CONSTANT_ERR_MSG)
///     }
/// ```
/// With `pub fn new_constant(&self) -> u64`, if the constant is accessed in a protocol version
/// in which it is not defined, the validator will crash. (Crashing is necessary because
/// this type of error would almost always result in forking if not prevented here).
/// If you don't want the validator to crash, you can use the
/// `pub fn new_constant_as_option(&self) -> Option<u64>` getter, which will
/// return `None` if the field is not defined at that version.
/// - If you want a customized getter, you can add a method in the impl.
#[skip_serializing_none]
#[derive(Clone, Serialize, Debug, ProtocolConfigAccessors, ProtocolConfigOverride)]
pub struct ProtocolConfig {
    pub version: ProtocolVersion,

    feature_flags: FeatureFlags,

    // ==== Transaction input limits ====
    /// Maximum serialized size of a transaction (in bytes).
    max_tx_size_bytes: Option<u64>,

    /// Maximum number of input objects to a transaction. Enforced by the transaction input checker
    max_input_objects: Option<u64>,

    /// Max size of objects a transaction can write to disk after completion. Enforce by the Sui adapter.
    /// This is the sum of the serialized size of all objects written to disk.
    /// The max size of individual objects on the other hand is `max_move_object_size`.
    max_size_written_objects: Option<u64>,
    /// Max size of objects a system transaction can write to disk after completion. Enforce by the Sui adapter.
    /// Similar to `max_size_written_objects` but for system transactions.
    max_size_written_objects_system_tx: Option<u64>,

    /// Maximum size of serialized transaction effects.
    max_serialized_tx_effects_size_bytes: Option<u64>,

    /// Maximum size of serialized transaction effects for system transactions.
    max_serialized_tx_effects_size_bytes_system_tx: Option<u64>,

    /// Maximum number of gas payment objects for a transaction.
    max_gas_payment_objects: Option<u32>,

    /// Maximum number of modules in a Publish transaction.
    max_modules_in_publish: Option<u32>,

    /// Maximum number of transitive dependencies in a package when publishing.
    max_package_dependencies: Option<u32>,

    /// Maximum number of arguments in a move call or a ProgrammableTransaction's
    /// TransferObjects command.
    max_arguments: Option<u32>,

    /// Maximum number of total type arguments, computed recursively.
    max_type_arguments: Option<u32>,

    /// Maximum depth of an individual type argument.
    max_type_argument_depth: Option<u32>,

    /// Maximum size of a Pure CallArg.
    max_pure_argument_size: Option<u32>,

    /// Maximum number of Commands in a ProgrammableTransaction.
    max_programmable_tx_commands: Option<u32>,

    // ==== Move VM, Move bytecode verifier, and execution limits ===
    /// Maximum Move bytecode version the VM understands. All older versions are accepted.
    move_binary_format_version: Option<u32>,
    min_move_binary_format_version: Option<u32>,

    /// Configuration controlling binary tables size.
    binary_module_handles: Option<u16>,
    binary_struct_handles: Option<u16>,
    binary_function_handles: Option<u16>,
    binary_function_instantiations: Option<u16>,
    binary_signatures: Option<u16>,
    binary_constant_pool: Option<u16>,
    binary_identifiers: Option<u16>,
    binary_address_identifiers: Option<u16>,
    binary_struct_defs: Option<u16>,
    binary_struct_def_instantiations: Option<u16>,
    binary_function_defs: Option<u16>,
    binary_field_handles: Option<u16>,
    binary_field_instantiations: Option<u16>,
    binary_friend_decls: Option<u16>,
    binary_enum_defs: Option<u16>,
    binary_enum_def_instantiations: Option<u16>,
    binary_variant_handles: Option<u16>,
    binary_variant_instantiation_handles: Option<u16>,

    /// Maximum size of the `contents` part of an object, in bytes. Enforced by the Sui adapter when effects are produced.
    max_move_object_size: Option<u64>,

    // TODO: Option<increase to 500 KB. currently, publishing a package > 500 KB exceeds the max computation gas cost
    /// Maximum size of a Move package object, in bytes. Enforced by the Sui adapter at the end of a publish transaction.
    max_move_package_size: Option<u64>,

    /// Max number of publish or upgrade commands allowed in a programmable transaction block.
    max_publish_or_upgrade_per_ptb: Option<u64>,

    /// Maximum gas budget in MIST that a transaction can use.
    max_tx_gas: Option<u64>,

    /// Maximum amount of the proposed gas price in MIST (defined in the transaction).
    max_gas_price: Option<u64>,

    /// For aborted txns, we cap the gas price at a factor of RGP. This lowers risk of setting higher priority gas price
    /// if there's a chance the txn will abort.
    max_gas_price_rgp_factor_for_aborted_transactions: Option<u64>,

    /// The max computation bucket for gas. This is the max that can be charged for computation.
    max_gas_computation_bucket: Option<u64>,

    // Define the value used to round up computation gas charges
    gas_rounding_step: Option<u64>,

    /// Maximum number of nested loops. Enforced by the Move bytecode verifier.
    max_loop_depth: Option<u64>,

    /// Maximum number of type arguments that can be bound to generic type parameters. Enforced by the Move bytecode verifier.
    max_generic_instantiation_length: Option<u64>,

    /// Maximum number of parameters that a Move function can have. Enforced by the Move bytecode verifier.
    max_function_parameters: Option<u64>,

    /// Maximum number of basic blocks that a Move function can have. Enforced by the Move bytecode verifier.
    max_basic_blocks: Option<u64>,

    /// Maximum stack size value. Enforced by the Move bytecode verifier.
    max_value_stack_size: Option<u64>,

    /// Maximum number of "type nodes", a metric for how big a SignatureToken will be when expanded into a fully qualified type. Enforced by the Move bytecode verifier.
    max_type_nodes: Option<u64>,

    /// Maximum number of push instructions in one function. Enforced by the Move bytecode verifier.
    max_push_size: Option<u64>,

    /// Maximum number of struct definitions in a module. Enforced by the Move bytecode verifier.
    max_struct_definitions: Option<u64>,

    /// Maximum number of function definitions in a module. Enforced by the Move bytecode verifier.
    max_function_definitions: Option<u64>,

    /// Maximum number of fields allowed in a struct definition. Enforced by the Move bytecode verifier.
    max_fields_in_struct: Option<u64>,

    /// Maximum dependency depth. Enforced by the Move linker when loading dependent modules.
    max_dependency_depth: Option<u64>,

    /// Maximum number of Move events that a single transaction can emit. Enforced by the VM during execution.
    max_num_event_emit: Option<u64>,

    /// Maximum number of new IDs that a single transaction can create. Enforced by the VM during execution.
    max_num_new_move_object_ids: Option<u64>,

    /// Maximum number of new IDs that a single system transaction can create. Enforced by the VM during execution.
    max_num_new_move_object_ids_system_tx: Option<u64>,

    /// Maximum number of IDs that a single transaction can delete. Enforced by the VM during execution.
    max_num_deleted_move_object_ids: Option<u64>,

    /// Maximum number of IDs that a single system transaction can delete. Enforced by the VM during execution.
    max_num_deleted_move_object_ids_system_tx: Option<u64>,

    /// Maximum number of IDs that a single transaction can transfer. Enforced by the VM during execution.
    max_num_transferred_move_object_ids: Option<u64>,

    /// Maximum number of IDs that a single system transaction can transfer. Enforced by the VM during execution.
    max_num_transferred_move_object_ids_system_tx: Option<u64>,

    /// Maximum size of a Move user event. Enforced by the VM during execution.
    max_event_emit_size: Option<u64>,

    /// Maximum size of a Move user event. Enforced by the VM during execution.
    max_event_emit_size_total: Option<u64>,

    /// Maximum length of a vector in Move. Enforced by the VM during execution, and for constants, by the verifier.
    max_move_vector_len: Option<u64>,

    /// Maximum length of an `Identifier` in Move. Enforced by the bytecode verifier at signing.
    max_move_identifier_len: Option<u64>,

    /// Maximum depth of a Move value within the VM.
    max_move_value_depth: Option<u64>,

    /// Maximum number of variants in an enum. Enforced by the bytecode verifier at signing.
    max_move_enum_variants: Option<u64>,

    /// Maximum number of back edges in Move function. Enforced by the bytecode verifier at signing.
    max_back_edges_per_function: Option<u64>,

    /// Maximum number of back edges in Move module. Enforced by the bytecode verifier at signing.
    max_back_edges_per_module: Option<u64>,

    /// Maximum number of meter `ticks` spent verifying a Move function. Enforced by the bytecode verifier at signing.
    max_verifier_meter_ticks_per_function: Option<u64>,

    /// Maximum number of meter `ticks` spent verifying a Move module. Enforced by the bytecode verifier at signing.
    max_meter_ticks_per_module: Option<u64>,

    /// Maximum number of meter `ticks` spent verifying a Move package. Enforced by the bytecode verifier at signing.
    max_meter_ticks_per_package: Option<u64>,

    // === Object runtime internal operation limits ====
    // These affect dynamic fields
    /// Maximum number of cached objects in the object runtime ObjectStore. Enforced by object runtime during execution
    object_runtime_max_num_cached_objects: Option<u64>,

    /// Maximum number of cached objects in the object runtime ObjectStore in system transaction. Enforced by object runtime during execution
    object_runtime_max_num_cached_objects_system_tx: Option<u64>,

    /// Maximum number of stored objects accessed by object runtime ObjectStore. Enforced by object runtime during execution
    object_runtime_max_num_store_entries: Option<u64>,

    /// Maximum number of stored objects accessed by object runtime ObjectStore in system transaction. Enforced by object runtime during execution
    object_runtime_max_num_store_entries_system_tx: Option<u64>,

    // === Execution gas costs ====
    /// Base cost for any Sui transaction
    base_tx_cost_fixed: Option<u64>,

    /// Additional cost for a transaction that publishes a package
    /// i.e., the base cost of such a transaction is base_tx_cost_fixed + package_publish_cost_fixed
    package_publish_cost_fixed: Option<u64>,

    /// Cost per byte of a Move call transaction
    /// i.e., the cost of such a transaction is base_cost + (base_tx_cost_per_byte * size)
    base_tx_cost_per_byte: Option<u64>,

    /// Cost per byte for a transaction that publishes a package
    package_publish_cost_per_byte: Option<u64>,

    // Per-byte cost of reading an object during transaction execution
    obj_access_cost_read_per_byte: Option<u64>,

    // Per-byte cost of writing an object during transaction execution
    obj_access_cost_mutate_per_byte: Option<u64>,

    // Per-byte cost of deleting an object during transaction execution
    obj_access_cost_delete_per_byte: Option<u64>,

    /// Per-byte cost charged for each input object to a transaction.
    /// Meant to approximate the cost of checking locks for each object
    // TODO: Option<I'm not sure that this cost makes sense. Checking locks is "free"
    // in the sense that an invalid tx that can never be committed/pay gas can
    // force validators to check an arbitrary number of locks. If those checks are
    // "free" for invalid transactions, why charge for them in valid transactions
    // TODO: Option<if we keep this, I think we probably want it to be a fixed cost rather
    // than a per-byte cost. checking an object lock should not require loading an
    // entire object, just consulting an ID -> tx digest map
    obj_access_cost_verify_per_byte: Option<u64>,

    // Maximal nodes which are allowed when converting to a type layout.
    max_type_to_layout_nodes: Option<u64>,

    // Maximal size in bytes that a PTB value can be
    max_ptb_value_size: Option<u64>,

    // === Gas version. gas model ===
    /// Gas model version, what code we are using to charge gas
    gas_model_version: Option<u64>,

    // === Storage gas costs ===
    /// Per-byte cost of storing an object in the Sui global object store. Some of this cost may be refundable if the object is later freed
    obj_data_cost_refundable: Option<u64>,

    // Per-byte cost of storing an object in the Sui transaction log (e.g., in CertifiedTransactionEffects)
    // This depends on the size of various fields including the effects
    // TODO: Option<I don't fully understand this^ and more details would be useful
    obj_metadata_cost_non_refundable: Option<u64>,

    // === Tokenomics ===

    // TODO: Option<this should be changed to u64.
    /// Sender of a txn that touches an object will get this percent of the storage rebate back.
    /// In basis point.
    storage_rebate_rate: Option<u64>,

    /// 5% of the storage fund's share of rewards are reinvested into the storage fund.
    /// In basis point.
    storage_fund_reinvest_rate: Option<u64>,

    /// The share of rewards that will be slashed and redistributed is 50%.
    /// In basis point.
    reward_slashing_rate: Option<u64>,

    /// Unit gas price, Mist per internal gas unit.
    storage_gas_price: Option<u64>,

    // === Core Protocol ===
    /// Max number of transactions per checkpoint.
    /// Note that this is a protocol constant and not a config as validators must have this set to
    /// the same value, otherwise they *will* fork.
    max_transactions_per_checkpoint: Option<u64>,

    /// Max size of a checkpoint in bytes.
    /// Note that this is a protocol constant and not a config as validators must have this set to
    /// the same value, otherwise they *will* fork.
    max_checkpoint_size_bytes: Option<u64>,

    /// A protocol upgrade always requires 2f+1 stake to agree. We support a buffer of additional
    /// stake (as a fraction of f, expressed in basis points) that is required before an upgrade
    /// can happen automatically. 10000bps would indicate that complete unanimity is required (all
    /// 3f+1 must vote), while 0bps would indicate that 2f+1 is sufficient.
    buffer_stake_for_protocol_upgrade_bps: Option<u64>,

    // === Native Function Costs ===

    // `address` module
    // Cost params for the Move native function `address::from_bytes(bytes: vector<u8>)`
    address_from_bytes_cost_base: Option<u64>,
    // Cost params for the Move native function `address::to_u256(address): u256`
    address_to_u256_cost_base: Option<u64>,
    // Cost params for the Move native function `address::from_u256(u256): address`
    address_from_u256_cost_base: Option<u64>,

    // `config` module
    // Cost params for the Move native function `read_setting_impl<Name: copy + drop + store,
    // SettingValue: key + store, SettingDataValue: store, Value: copy + drop + store,
    // >(config: address, name: address, current_epoch: u64): Option<Value>`
    config_read_setting_impl_cost_base: Option<u64>,
    config_read_setting_impl_cost_per_byte: Option<u64>,

    // `dynamic_field` module
    // Cost params for the Move native function `hash_type_and_key<K: copy + drop + store>(parent: address, k: K): address`
    dynamic_field_hash_type_and_key_cost_base: Option<u64>,
    dynamic_field_hash_type_and_key_type_cost_per_byte: Option<u64>,
    dynamic_field_hash_type_and_key_value_cost_per_byte: Option<u64>,
    dynamic_field_hash_type_and_key_type_tag_cost_per_byte: Option<u64>,
    // Cost params for the Move native function `add_child_object<Child: key>(parent: address, child: Child)`
    dynamic_field_add_child_object_cost_base: Option<u64>,
    dynamic_field_add_child_object_type_cost_per_byte: Option<u64>,
    dynamic_field_add_child_object_value_cost_per_byte: Option<u64>,
    dynamic_field_add_child_object_struct_tag_cost_per_byte: Option<u64>,
    // Cost params for the Move native function `borrow_child_object_mut<Child: key>(parent: &mut UID, id: address): &mut Child`
    dynamic_field_borrow_child_object_cost_base: Option<u64>,
    dynamic_field_borrow_child_object_child_ref_cost_per_byte: Option<u64>,
    dynamic_field_borrow_child_object_type_cost_per_byte: Option<u64>,
    // Cost params for the Move native function `remove_child_object<Child: key>(parent: address, id: address): Child`
    dynamic_field_remove_child_object_cost_base: Option<u64>,
    dynamic_field_remove_child_object_child_cost_per_byte: Option<u64>,
    dynamic_field_remove_child_object_type_cost_per_byte: Option<u64>,
    // Cost params for the Move native function `has_child_object(parent: address, id: address): bool`
    dynamic_field_has_child_object_cost_base: Option<u64>,
    // Cost params for the Move native function `has_child_object_with_ty<Child: key>(parent: address, id: address): bool`
    dynamic_field_has_child_object_with_ty_cost_base: Option<u64>,
    dynamic_field_has_child_object_with_ty_type_cost_per_byte: Option<u64>,
    dynamic_field_has_child_object_with_ty_type_tag_cost_per_byte: Option<u64>,

    // `event` module
    // Cost params for the Move native function `event::emit<T: copy + drop>(event: T)`
    event_emit_cost_base: Option<u64>,
    event_emit_value_size_derivation_cost_per_byte: Option<u64>,
    event_emit_tag_size_derivation_cost_per_byte: Option<u64>,
    event_emit_output_cost_per_byte: Option<u64>,

    //  `object` module
    // Cost params for the Move native function `borrow_uid<T: key>(obj: &T): &UID`
    object_borrow_uid_cost_base: Option<u64>,
    // Cost params for the Move native function `delete_impl(id: address)`
    object_delete_impl_cost_base: Option<u64>,
    // Cost params for the Move native function `record_new_uid(id: address)`
    object_record_new_uid_cost_base: Option<u64>,

    // Transfer
    // Cost params for the Move native function `transfer_impl<T: key>(obj: T, recipient: address)`
    transfer_transfer_internal_cost_base: Option<u64>,
    // Cost params for the Move native function `party_transfer_impl<T: key>(obj: T, party_members: vector<address>)`
    transfer_party_transfer_internal_cost_base: Option<u64>,
    // Cost params for the Move native function `freeze_object<T: key>(obj: T)`
    transfer_freeze_object_cost_base: Option<u64>,
    // Cost params for the Move native function `share_object<T: key>(obj: T)`
    transfer_share_object_cost_base: Option<u64>,
    // Cost params for the Move native function
    // `receive_object<T: key>(p: &mut UID, recv: Receiving<T>T)`
    transfer_receive_object_cost_base: Option<u64>,

    // TxContext
    // Cost params for the Move native function `transfer_impl<T: key>(obj: T, recipient: address)`
    tx_context_derive_id_cost_base: Option<u64>,
    tx_context_fresh_id_cost_base: Option<u64>,
    tx_context_sender_cost_base: Option<u64>,
    tx_context_epoch_cost_base: Option<u64>,
    tx_context_epoch_timestamp_ms_cost_base: Option<u64>,
    tx_context_sponsor_cost_base: Option<u64>,
    tx_context_rgp_cost_base: Option<u64>,
    tx_context_gas_price_cost_base: Option<u64>,
    tx_context_gas_budget_cost_base: Option<u64>,
    tx_context_ids_created_cost_base: Option<u64>,
    tx_context_replace_cost_base: Option<u64>,

    // Types
    // Cost params for the Move native function `is_one_time_witness<T: drop>(_: &T): bool`
    types_is_one_time_witness_cost_base: Option<u64>,
    types_is_one_time_witness_type_tag_cost_per_byte: Option<u64>,
    types_is_one_time_witness_type_cost_per_byte: Option<u64>,

    // Validator
    // Cost params for the Move native function `validate_metadata_bcs(metadata: vector<u8>)`
    validator_validate_metadata_cost_base: Option<u64>,
    validator_validate_metadata_data_cost_per_byte: Option<u64>,

    // Crypto natives
    crypto_invalid_arguments_cost: Option<u64>,
    // bls12381::bls12381_min_sig_verify
    bls12381_bls12381_min_sig_verify_cost_base: Option<u64>,
    bls12381_bls12381_min_sig_verify_msg_cost_per_byte: Option<u64>,
    bls12381_bls12381_min_sig_verify_msg_cost_per_block: Option<u64>,

    // bls12381::bls12381_min_pk_verify
    bls12381_bls12381_min_pk_verify_cost_base: Option<u64>,
    bls12381_bls12381_min_pk_verify_msg_cost_per_byte: Option<u64>,
    bls12381_bls12381_min_pk_verify_msg_cost_per_block: Option<u64>,

    // ecdsa_k1::ecrecover
    ecdsa_k1_ecrecover_keccak256_cost_base: Option<u64>,
    ecdsa_k1_ecrecover_keccak256_msg_cost_per_byte: Option<u64>,
    ecdsa_k1_ecrecover_keccak256_msg_cost_per_block: Option<u64>,
    ecdsa_k1_ecrecover_sha256_cost_base: Option<u64>,
    ecdsa_k1_ecrecover_sha256_msg_cost_per_byte: Option<u64>,
    ecdsa_k1_ecrecover_sha256_msg_cost_per_block: Option<u64>,

    // ecdsa_k1::decompress_pubkey
    ecdsa_k1_decompress_pubkey_cost_base: Option<u64>,

    // ecdsa_k1::secp256k1_verify
    ecdsa_k1_secp256k1_verify_keccak256_cost_base: Option<u64>,
    ecdsa_k1_secp256k1_verify_keccak256_msg_cost_per_byte: Option<u64>,
    ecdsa_k1_secp256k1_verify_keccak256_msg_cost_per_block: Option<u64>,
    ecdsa_k1_secp256k1_verify_sha256_cost_base: Option<u64>,
    ecdsa_k1_secp256k1_verify_sha256_msg_cost_per_byte: Option<u64>,
    ecdsa_k1_secp256k1_verify_sha256_msg_cost_per_block: Option<u64>,

    // ecdsa_r1::ecrecover
    ecdsa_r1_ecrecover_keccak256_cost_base: Option<u64>,
    ecdsa_r1_ecrecover_keccak256_msg_cost_per_byte: Option<u64>,
    ecdsa_r1_ecrecover_keccak256_msg_cost_per_block: Option<u64>,
    ecdsa_r1_ecrecover_sha256_cost_base: Option<u64>,
    ecdsa_r1_ecrecover_sha256_msg_cost_per_byte: Option<u64>,
    ecdsa_r1_ecrecover_sha256_msg_cost_per_block: Option<u64>,

    // ecdsa_r1::secp256k1_verify
    ecdsa_r1_secp256r1_verify_keccak256_cost_base: Option<u64>,
    ecdsa_r1_secp256r1_verify_keccak256_msg_cost_per_byte: Option<u64>,
    ecdsa_r1_secp256r1_verify_keccak256_msg_cost_per_block: Option<u64>,
    ecdsa_r1_secp256r1_verify_sha256_cost_base: Option<u64>,
    ecdsa_r1_secp256r1_verify_sha256_msg_cost_per_byte: Option<u64>,
    ecdsa_r1_secp256r1_verify_sha256_msg_cost_per_block: Option<u64>,

    // ecvrf::verify
    ecvrf_ecvrf_verify_cost_base: Option<u64>,
    ecvrf_ecvrf_verify_alpha_string_cost_per_byte: Option<u64>,
    ecvrf_ecvrf_verify_alpha_string_cost_per_block: Option<u64>,

    // ed25519
    ed25519_ed25519_verify_cost_base: Option<u64>,
    ed25519_ed25519_verify_msg_cost_per_byte: Option<u64>,
    ed25519_ed25519_verify_msg_cost_per_block: Option<u64>,

    // groth16::prepare_verifying_key
    groth16_prepare_verifying_key_bls12381_cost_base: Option<u64>,
    groth16_prepare_verifying_key_bn254_cost_base: Option<u64>,

    // groth16::verify_groth16_proof_internal
    groth16_verify_groth16_proof_internal_bls12381_cost_base: Option<u64>,
    groth16_verify_groth16_proof_internal_bls12381_cost_per_public_input: Option<u64>,
    groth16_verify_groth16_proof_internal_bn254_cost_base: Option<u64>,
    groth16_verify_groth16_proof_internal_bn254_cost_per_public_input: Option<u64>,
    groth16_verify_groth16_proof_internal_public_input_cost_per_byte: Option<u64>,

    // hash::blake2b256
    hash_blake2b256_cost_base: Option<u64>,
    hash_blake2b256_data_cost_per_byte: Option<u64>,
    hash_blake2b256_data_cost_per_block: Option<u64>,

    // hash::keccak256
    hash_keccak256_cost_base: Option<u64>,
    hash_keccak256_data_cost_per_byte: Option<u64>,
    hash_keccak256_data_cost_per_block: Option<u64>,

    // poseidon::poseidon_bn254
    poseidon_bn254_cost_base: Option<u64>,
    poseidon_bn254_cost_per_block: Option<u64>,

    // group_ops
    group_ops_bls12381_decode_scalar_cost: Option<u64>,
    group_ops_bls12381_decode_g1_cost: Option<u64>,
    group_ops_bls12381_decode_g2_cost: Option<u64>,
    group_ops_bls12381_decode_gt_cost: Option<u64>,
    group_ops_bls12381_scalar_add_cost: Option<u64>,
    group_ops_bls12381_g1_add_cost: Option<u64>,
    group_ops_bls12381_g2_add_cost: Option<u64>,
    group_ops_bls12381_gt_add_cost: Option<u64>,
    group_ops_bls12381_scalar_sub_cost: Option<u64>,
    group_ops_bls12381_g1_sub_cost: Option<u64>,
    group_ops_bls12381_g2_sub_cost: Option<u64>,
    group_ops_bls12381_gt_sub_cost: Option<u64>,
    group_ops_bls12381_scalar_mul_cost: Option<u64>,
    group_ops_bls12381_g1_mul_cost: Option<u64>,
    group_ops_bls12381_g2_mul_cost: Option<u64>,
    group_ops_bls12381_gt_mul_cost: Option<u64>,
    group_ops_bls12381_scalar_div_cost: Option<u64>,
    group_ops_bls12381_g1_div_cost: Option<u64>,
    group_ops_bls12381_g2_div_cost: Option<u64>,
    group_ops_bls12381_gt_div_cost: Option<u64>,
    group_ops_bls12381_g1_hash_to_base_cost: Option<u64>,
    group_ops_bls12381_g2_hash_to_base_cost: Option<u64>,
    group_ops_bls12381_g1_hash_to_cost_per_byte: Option<u64>,
    group_ops_bls12381_g2_hash_to_cost_per_byte: Option<u64>,
    group_ops_bls12381_g1_msm_base_cost: Option<u64>,
    group_ops_bls12381_g2_msm_base_cost: Option<u64>,
    group_ops_bls12381_g1_msm_base_cost_per_input: Option<u64>,
    group_ops_bls12381_g2_msm_base_cost_per_input: Option<u64>,
    group_ops_bls12381_msm_max_len: Option<u32>,
    group_ops_bls12381_pairing_cost: Option<u64>,
    group_ops_bls12381_g1_to_uncompressed_g1_cost: Option<u64>,
    group_ops_bls12381_uncompressed_g1_to_g1_cost: Option<u64>,
    group_ops_bls12381_uncompressed_g1_sum_base_cost: Option<u64>,
    group_ops_bls12381_uncompressed_g1_sum_cost_per_term: Option<u64>,
    group_ops_bls12381_uncompressed_g1_sum_max_terms: Option<u64>,

    // hmac::hmac_sha3_256
    hmac_hmac_sha3_256_cost_base: Option<u64>,
    hmac_hmac_sha3_256_input_cost_per_byte: Option<u64>,
    hmac_hmac_sha3_256_input_cost_per_block: Option<u64>,

    // zklogin::check_zklogin_id
    check_zklogin_id_cost_base: Option<u64>,
    // zklogin::check_zklogin_issuer
    check_zklogin_issuer_cost_base: Option<u64>,

    vdf_verify_vdf_cost: Option<u64>,
    vdf_hash_to_input_cost: Option<u64>,

    // nitro_attestation::load_nitro_attestation
    nitro_attestation_parse_base_cost: Option<u64>,
    nitro_attestation_parse_cost_per_byte: Option<u64>,
    nitro_attestation_verify_base_cost: Option<u64>,
    nitro_attestation_verify_cost_per_cert: Option<u64>,

    // Stdlib costs
    bcs_per_byte_serialized_cost: Option<u64>,
    bcs_legacy_min_output_size_cost: Option<u64>,
    bcs_failure_cost: Option<u64>,

    hash_sha2_256_base_cost: Option<u64>,
    hash_sha2_256_per_byte_cost: Option<u64>,
    hash_sha2_256_legacy_min_input_len_cost: Option<u64>,
    hash_sha3_256_base_cost: Option<u64>,
    hash_sha3_256_per_byte_cost: Option<u64>,
    hash_sha3_256_legacy_min_input_len_cost: Option<u64>,
    type_name_get_base_cost: Option<u64>,
    type_name_get_per_byte_cost: Option<u64>,
    type_name_id_base_cost: Option<u64>,

    string_check_utf8_base_cost: Option<u64>,
    string_check_utf8_per_byte_cost: Option<u64>,
    string_is_char_boundary_base_cost: Option<u64>,
    string_sub_string_base_cost: Option<u64>,
    string_sub_string_per_byte_cost: Option<u64>,
    string_index_of_base_cost: Option<u64>,
    string_index_of_per_byte_pattern_cost: Option<u64>,
    string_index_of_per_byte_searched_cost: Option<u64>,

    vector_empty_base_cost: Option<u64>,
    vector_length_base_cost: Option<u64>,
    vector_push_back_base_cost: Option<u64>,
    vector_push_back_legacy_per_abstract_memory_unit_cost: Option<u64>,
    vector_borrow_base_cost: Option<u64>,
    vector_pop_back_base_cost: Option<u64>,
    vector_destroy_empty_base_cost: Option<u64>,
    vector_swap_base_cost: Option<u64>,
    debug_print_base_cost: Option<u64>,
    debug_print_stack_trace_base_cost: Option<u64>,

    // ==== Ephemeral (consensus only) params deleted ====
    //
    // Const params for consensus scoring decision
    // The scaling factor property for the MED outlier detection
    // scoring_decision_mad_divisor: Option<f64>,
    // The cutoff value for the MED outlier detection
    // scoring_decision_cutoff_value: Option<f64>,
    /// === Execution Version ===
    execution_version: Option<u64>,

    // Dictates the threshold (percentage of stake) that is used to calculate the "bad" nodes to be
    // swapped when creating the consensus schedule. The values should be of the range [0 - 33]. Anything
    // above 33 (f) will not be allowed.
    consensus_bad_nodes_stake_threshold: Option<u64>,

    max_jwk_votes_per_validator_per_epoch: Option<u64>,
    // The maximum age of a JWK in epochs before it is removed from the AuthenticatorState object.
    // Applied at the end of an epoch as a delta from the new epoch value, so setting this to 1
    // will cause the new epoch to start with JWKs from the previous epoch still valid.
    max_age_of_jwk_in_epochs: Option<u64>,

    // === random beacon ===
    /// Maximum allowed precision loss when reducing voting weights for the random beacon
    /// protocol.
    random_beacon_reduction_allowed_delta: Option<u16>,

    /// Minimum number of shares below which voting weights will not be reduced for the
    /// random beacon protocol.
    random_beacon_reduction_lower_bound: Option<u32>,

    /// Consensus Round after which DKG should be aborted and randomness disabled for
    /// the epoch, if it hasn't already completed.
    random_beacon_dkg_timeout_round: Option<u32>,

    /// Minimum interval between consecutive rounds of generated randomness.
    random_beacon_min_round_interval_ms: Option<u64>,

    /// Version of the random beacon DKG protocol.
    /// 0 was deprecated (and currently not supported), 1 is the default version.
    random_beacon_dkg_version: Option<u64>,

    /// The maximum serialised transaction size (in bytes) accepted by consensus. That should be bigger than the
    /// `max_tx_size_bytes` with some additional headroom.
    consensus_max_transaction_size_bytes: Option<u64>,
    /// The maximum size of transactions included in a consensus block.
    consensus_max_transactions_in_block_bytes: Option<u64>,
    /// The maximum number of transactions included in a consensus block.
    consensus_max_num_transactions_in_block: Option<u64>,

    /// The maximum number of rounds where transaction voting is allowed.
    consensus_voting_rounds: Option<u32>,

    /// DEPRECATED. Do not use.
    max_accumulated_txn_cost_per_object_in_narwhal_commit: Option<u64>,

    /// The max number of consensus rounds a transaction can be deferred due to shared object congestion.
    /// Transactions will be cancelled after this many rounds.
    max_deferral_rounds_for_congestion_control: Option<u64>,

    /// If >0, congestion control will allow the configured maximum accumulated cost per object
    /// to be exceeded by at most the given amount. Only one limit-exceeding transaction per
    /// object will be allowed, unless bursting is configured below.
    max_txn_cost_overage_per_object_in_commit: Option<u64>,

    /// If >0, congestion control will allow transactions in total cost equaling the
    /// configured amount to exceed the configured maximum accumulated cost per object.
    /// As above, up to one transaction per object exceeding the burst limit will be allowed.
    allowed_txn_cost_overage_burst_per_object_in_commit: Option<u64>,

    /// Minimum interval of commit timestamps between consecutive checkpoints.
    min_checkpoint_interval_ms: Option<u64>,

    /// Version number to use for version_specific_data in `CheckpointSummary`.
    checkpoint_summary_version_specific_data: Option<u64>,

    /// The max number of transactions that can be included in a single Soft Bundle.
    max_soft_bundle_size: Option<u64>,

    /// Whether to try to form bridge committee
    // Note: this is not a feature flag because we want to distinguish between
    // `None` and `Some(false)`, as committee was already finalized on Testnet.
    bridge_should_try_to_finalize_committee: Option<bool>,

    /// The max accumulated txn execution cost per object in a mysticeti. Transactions
    /// in a commit will be deferred once their touch shared objects hit this limit,
    /// unless the selected congestion control mode allows overage.
    /// This config plays the same role as `max_accumulated_txn_cost_per_object_in_narwhal_commit`
    /// but for mysticeti commits due to that mysticeti has higher commit rate.
    max_accumulated_txn_cost_per_object_in_mysticeti_commit: Option<u64>,

    /// As above, but separate per-commit budget for transactions that use randomness.
    /// If not configured, uses the setting for `max_accumulated_txn_cost_per_object_in_mysticeti_commit`.
    max_accumulated_randomness_txn_cost_per_object_in_mysticeti_commit: Option<u64>,

    /// Configures the garbage collection depth for consensus. When is unset or `0` then the garbage collection
    /// is disabled.
    consensus_gc_depth: Option<u32>,

    /// Used to calculate the max transaction cost when using TotalGasBudgetWithCap as shard
    /// object congestion control strategy. Basically the max transaction cost is calculated as
    /// (num of input object + num of commands) * this factor.
    gas_budget_based_txn_cost_cap_factor: Option<u64>,

    /// Adds an absolute cap on the maximum transaction cost when using TotalGasBudgetWithCap at
    /// the given multiple of the per-commit budget.
    gas_budget_based_txn_cost_absolute_cap_commit_count: Option<u64>,

    /// SIP-45: K in the formula `amplification_factor = max(0, gas_price / reference_gas_price - K)`.
    /// This is the threshold for activating consensus amplification.
    sip_45_consensus_amplification_threshold: Option<u64>,

    /// DEPRECATED: this was an ephemeral feature flag only used in per-epoch tables, which has now
    /// been deployed everywhere.
    use_object_per_epoch_marker_table_v2: Option<bool>,

    /// The number of commits to consider when computing a deterministic commit rate.
    consensus_commit_rate_estimation_window_size: Option<u32>,

    /// A list of effective AliasedAddress.
    /// For each pair, `aliased` is allowed to act as `original` for any of the transaction digests
    /// listed in `tx_digests`
    #[serde(skip_serializing_if = "Vec::is_empty")]
    aliased_addresses: Vec<AliasedAddress>,
}

/// An aliased address.
#[derive(Clone, Serialize, Deserialize, Debug)]
pub struct AliasedAddress {
    /// The original address.
    pub original: [u8; 32],
    /// An aliased address which is allowed to act as the original address.
    pub aliased: [u8; 32],
    /// A list of transaction digests for which the aliasing is allowed to be in effect.
    pub allowed_tx_digests: Vec<[u8; 32]>,
}

// feature flags
impl ProtocolConfig {
    // Add checks for feature flag support here, e.g.:
    // pub fn check_new_protocol_feature_supported(&self) -> Result<(), Error> {
    //     if self.feature_flags.new_protocol_feature_supported {
    //         Ok(())
    //     } else {
    //         Err(Error(format!(
    //             "new_protocol_feature is not supported at {:?}",
    //             self.version
    //         )))
    //     }
    // }

    pub fn check_package_upgrades_supported(&self) -> Result<(), Error> {
        if self.feature_flags.package_upgrades {
            Ok(())
        } else {
            Err(Error(format!(
                "package upgrades are not supported at {:?}",
                self.version
            )))
        }
    }

    pub fn allow_receiving_object_id(&self) -> bool {
        self.feature_flags.allow_receiving_object_id
    }

    pub fn receiving_objects_supported(&self) -> bool {
        self.feature_flags.receive_objects
    }

    pub fn package_upgrades_supported(&self) -> bool {
        self.feature_flags.package_upgrades
    }

    pub fn check_commit_root_state_digest_supported(&self) -> bool {
        self.feature_flags.commit_root_state_digest
    }

    pub fn get_advance_epoch_start_time_in_safe_mode(&self) -> bool {
        self.feature_flags.advance_epoch_start_time_in_safe_mode
    }

    pub fn loaded_child_objects_fixed(&self) -> bool {
        self.feature_flags.loaded_child_objects_fixed
    }

    pub fn missing_type_is_compatibility_error(&self) -> bool {
        self.feature_flags.missing_type_is_compatibility_error
    }

    pub fn scoring_decision_with_validity_cutoff(&self) -> bool {
        self.feature_flags.scoring_decision_with_validity_cutoff
    }

    pub fn narwhal_versioned_metadata(&self) -> bool {
        self.feature_flags.narwhal_versioned_metadata
    }

    pub fn consensus_order_end_of_epoch_last(&self) -> bool {
        self.feature_flags.consensus_order_end_of_epoch_last
    }

    pub fn disallow_adding_abilities_on_upgrade(&self) -> bool {
        self.feature_flags.disallow_adding_abilities_on_upgrade
    }

    pub fn disable_invariant_violation_check_in_swap_loc(&self) -> bool {
        self.feature_flags
            .disable_invariant_violation_check_in_swap_loc
    }

    pub fn advance_to_highest_supported_protocol_version(&self) -> bool {
        self.feature_flags
            .advance_to_highest_supported_protocol_version
    }

    pub fn ban_entry_init(&self) -> bool {
        self.feature_flags.ban_entry_init
    }

    pub fn package_digest_hash_module(&self) -> bool {
        self.feature_flags.package_digest_hash_module
    }

    pub fn disallow_change_struct_type_params_on_upgrade(&self) -> bool {
        self.feature_flags
            .disallow_change_struct_type_params_on_upgrade
    }

    pub fn no_extraneous_module_bytes(&self) -> bool {
        self.feature_flags.no_extraneous_module_bytes
    }

    pub fn zklogin_auth(&self) -> bool {
        self.feature_flags.zklogin_auth
    }

    pub fn zklogin_supported_providers(&self) -> &BTreeSet<String> {
        &self.feature_flags.zklogin_supported_providers
    }

    pub fn consensus_transaction_ordering(&self) -> ConsensusTransactionOrdering {
        self.feature_flags.consensus_transaction_ordering
    }

    pub fn simplified_unwrap_then_delete(&self) -> bool {
        self.feature_flags.simplified_unwrap_then_delete
    }

    pub fn supports_upgraded_multisig(&self) -> bool {
        self.feature_flags.upgraded_multisig_supported
    }

    pub fn txn_base_cost_as_multiplier(&self) -> bool {
        self.feature_flags.txn_base_cost_as_multiplier
    }

    pub fn shared_object_deletion(&self) -> bool {
        self.feature_flags.shared_object_deletion
    }

    pub fn narwhal_new_leader_election_schedule(&self) -> bool {
        self.feature_flags.narwhal_new_leader_election_schedule
    }

    pub fn loaded_child_object_format(&self) -> bool {
        self.feature_flags.loaded_child_object_format
    }

    pub fn enable_jwk_consensus_updates(&self) -> bool {
        let ret = self.feature_flags.enable_jwk_consensus_updates;
        if ret {
            // jwk updates required end-of-epoch transactions
            assert!(self.feature_flags.end_of_epoch_transaction_supported);
        }
        ret
    }

    pub fn simple_conservation_checks(&self) -> bool {
        self.feature_flags.simple_conservation_checks
    }

    pub fn loaded_child_object_format_type(&self) -> bool {
        self.feature_flags.loaded_child_object_format_type
    }

    pub fn end_of_epoch_transaction_supported(&self) -> bool {
        let ret = self.feature_flags.end_of_epoch_transaction_supported;
        if !ret {
            // jwk updates required end-of-epoch transactions
            assert!(!self.feature_flags.enable_jwk_consensus_updates);
        }
        ret
    }

    pub fn recompute_has_public_transfer_in_execution(&self) -> bool {
        self.feature_flags
            .recompute_has_public_transfer_in_execution
    }

    // this function only exists for readability in the genesis code.
    pub fn create_authenticator_state_in_genesis(&self) -> bool {
        self.enable_jwk_consensus_updates()
    }

    pub fn random_beacon(&self) -> bool {
        self.feature_flags.random_beacon
    }

    pub fn dkg_version(&self) -> u64 {
        // Version 0 was deprecated and removed, the default is 1 if not set.
        self.random_beacon_dkg_version.unwrap_or(1)
    }

    pub fn enable_bridge(&self) -> bool {
        let ret = self.feature_flags.bridge;
        if ret {
            // bridge required end-of-epoch transactions
            assert!(self.feature_flags.end_of_epoch_transaction_supported);
        }
        ret
    }

    pub fn should_try_to_finalize_bridge_committee(&self) -> bool {
        if !self.enable_bridge() {
            return false;
        }
        // In the older protocol version, always try to finalize the committee.
        self.bridge_should_try_to_finalize_committee.unwrap_or(true)
    }

    pub fn enable_effects_v2(&self) -> bool {
        self.feature_flags.enable_effects_v2
    }

    pub fn narwhal_certificate_v2(&self) -> bool {
        self.feature_flags.narwhal_certificate_v2
    }

    pub fn verify_legacy_zklogin_address(&self) -> bool {
        self.feature_flags.verify_legacy_zklogin_address
    }

    pub fn accept_zklogin_in_multisig(&self) -> bool {
        self.feature_flags.accept_zklogin_in_multisig
    }

    pub fn accept_passkey_in_multisig(&self) -> bool {
        self.feature_flags.accept_passkey_in_multisig
    }

    pub fn zklogin_max_epoch_upper_bound_delta(&self) -> Option<u64> {
        self.feature_flags.zklogin_max_epoch_upper_bound_delta
    }

    pub fn throughput_aware_consensus_submission(&self) -> bool {
        self.feature_flags.throughput_aware_consensus_submission
    }

    pub fn include_consensus_digest_in_prologue(&self) -> bool {
        self.feature_flags.include_consensus_digest_in_prologue
    }

    pub fn record_consensus_determined_version_assignments_in_prologue(&self) -> bool {
        self.feature_flags
            .record_consensus_determined_version_assignments_in_prologue
    }

    pub fn record_additional_state_digest_in_prologue(&self) -> bool {
        self.feature_flags
            .record_additional_state_digest_in_prologue
    }

    pub fn record_consensus_determined_version_assignments_in_prologue_v2(&self) -> bool {
        self.feature_flags
            .record_consensus_determined_version_assignments_in_prologue_v2
    }

    pub fn prepend_prologue_tx_in_consensus_commit_in_checkpoints(&self) -> bool {
        self.feature_flags
            .prepend_prologue_tx_in_consensus_commit_in_checkpoints
    }

    pub fn hardened_otw_check(&self) -> bool {
        self.feature_flags.hardened_otw_check
    }

    pub fn enable_poseidon(&self) -> bool {
        self.feature_flags.enable_poseidon
    }

    pub fn enable_coin_deny_list_v1(&self) -> bool {
        self.feature_flags.enable_coin_deny_list
    }

    pub fn enable_accumulators(&self) -> bool {
        self.feature_flags.enable_accumulators
    }

    pub fn enable_coin_registry(&self) -> bool {
        self.feature_flags.enable_coin_registry
    }

    pub fn enable_coin_deny_list_v2(&self) -> bool {
        self.feature_flags.enable_coin_deny_list_v2
    }

    pub fn enable_group_ops_native_functions(&self) -> bool {
        self.feature_flags.enable_group_ops_native_functions
    }

    pub fn enable_group_ops_native_function_msm(&self) -> bool {
        self.feature_flags.enable_group_ops_native_function_msm
    }

    pub fn reject_mutable_random_on_entry_functions(&self) -> bool {
        self.feature_flags.reject_mutable_random_on_entry_functions
    }

    pub fn per_object_congestion_control_mode(&self) -> PerObjectCongestionControlMode {
        self.feature_flags.per_object_congestion_control_mode
    }

    pub fn consensus_choice(&self) -> ConsensusChoice {
        self.feature_flags.consensus_choice
    }

    pub fn consensus_network(&self) -> ConsensusNetwork {
        self.feature_flags.consensus_network
    }

    pub fn correct_gas_payment_limit_check(&self) -> bool {
        self.feature_flags.correct_gas_payment_limit_check
    }

    pub fn reshare_at_same_initial_version(&self) -> bool {
        self.feature_flags.reshare_at_same_initial_version
    }

    pub fn resolve_abort_locations_to_package_id(&self) -> bool {
        self.feature_flags.resolve_abort_locations_to_package_id
    }

    pub fn mysticeti_use_committed_subdag_digest(&self) -> bool {
        self.feature_flags.mysticeti_use_committed_subdag_digest
    }

    pub fn enable_vdf(&self) -> bool {
        self.feature_flags.enable_vdf
    }

    pub fn fresh_vm_on_framework_upgrade(&self) -> bool {
        self.feature_flags.fresh_vm_on_framework_upgrade
    }

    pub fn mysticeti_num_leaders_per_round(&self) -> Option<usize> {
        self.feature_flags.mysticeti_num_leaders_per_round
    }

    pub fn soft_bundle(&self) -> bool {
        self.feature_flags.soft_bundle
    }

    pub fn passkey_auth(&self) -> bool {
        self.feature_flags.passkey_auth
    }

    pub fn authority_capabilities_v2(&self) -> bool {
        self.feature_flags.authority_capabilities_v2
    }

    pub fn max_transaction_size_bytes(&self) -> u64 {
        // Provide a default value if protocol config version is too low.
        self.consensus_max_transaction_size_bytes
            .unwrap_or(256 * 1024)
    }

    pub fn max_transactions_in_block_bytes(&self) -> u64 {
        if cfg!(msim) {
            256 * 1024
        } else {
            self.consensus_max_transactions_in_block_bytes
                .unwrap_or(512 * 1024)
        }
    }

    pub fn max_num_transactions_in_block(&self) -> u64 {
        if cfg!(msim) {
            8
        } else {
            self.consensus_max_num_transactions_in_block.unwrap_or(512)
        }
    }

    pub fn rethrow_serialization_type_layout_errors(&self) -> bool {
        self.feature_flags.rethrow_serialization_type_layout_errors
    }

    pub fn consensus_distributed_vote_scoring_strategy(&self) -> bool {
        self.feature_flags
            .consensus_distributed_vote_scoring_strategy
    }

    pub fn consensus_round_prober(&self) -> bool {
        self.feature_flags.consensus_round_prober
    }

    pub fn validate_identifier_inputs(&self) -> bool {
        self.feature_flags.validate_identifier_inputs
    }

    pub fn gc_depth(&self) -> u32 {
        self.consensus_gc_depth.unwrap_or(0)
    }

    pub fn mysticeti_fastpath(&self) -> bool {
        if let Some(enabled) = is_mysticeti_fpc_enabled_in_env() {
            return enabled;
        }
        self.feature_flags.mysticeti_fastpath
    }

    pub fn relocate_event_module(&self) -> bool {
        self.feature_flags.relocate_event_module
    }

    pub fn uncompressed_g1_group_elements(&self) -> bool {
        self.feature_flags.uncompressed_g1_group_elements
    }

    pub fn disallow_new_modules_in_deps_only_packages(&self) -> bool {
        self.feature_flags
            .disallow_new_modules_in_deps_only_packages
    }

    pub fn consensus_smart_ancestor_selection(&self) -> bool {
        self.feature_flags.consensus_smart_ancestor_selection
    }

    pub fn consensus_round_prober_probe_accepted_rounds(&self) -> bool {
        self.feature_flags
            .consensus_round_prober_probe_accepted_rounds
    }

    pub fn native_charging_v2(&self) -> bool {
        self.feature_flags.native_charging_v2
    }

    pub fn consensus_linearize_subdag_v2(&self) -> bool {
        let res = self.feature_flags.consensus_linearize_subdag_v2;
        assert!(
            !res || self.gc_depth() > 0,
            "The consensus linearize sub dag V2 requires GC to be enabled"
        );
        res
    }

    pub fn consensus_median_based_commit_timestamp(&self) -> bool {
        let res = self.feature_flags.consensus_median_based_commit_timestamp;
        assert!(
            !res || self.gc_depth() > 0,
            "The consensus median based commit timestamp requires GC to be enabled"
        );
        res
    }

    pub fn consensus_batched_block_sync(&self) -> bool {
        self.feature_flags.consensus_batched_block_sync
    }

    pub fn convert_type_argument_error(&self) -> bool {
        self.feature_flags.convert_type_argument_error
    }

    pub fn variant_nodes(&self) -> bool {
        self.feature_flags.variant_nodes
    }

    pub fn consensus_zstd_compression(&self) -> bool {
        self.feature_flags.consensus_zstd_compression
    }

    pub fn enable_nitro_attestation(&self) -> bool {
        self.feature_flags.enable_nitro_attestation
    }

    pub fn enable_nitro_attestation_upgraded_parsing(&self) -> bool {
        self.feature_flags.enable_nitro_attestation_upgraded_parsing
    }

    pub fn get_consensus_commit_rate_estimation_window_size(&self) -> u32 {
        self.consensus_commit_rate_estimation_window_size
            .unwrap_or(0)
    }

    pub fn consensus_num_requested_prior_commits_at_startup(&self) -> u32 {
        // Currently there is only one parameter driving this value. If there are multiple
        // things computed from prior consensus commits, this function must return the max
        // of all of them.
        let window_size = self.get_consensus_commit_rate_estimation_window_size();
        // Ensure we are not using past commits without recording a state digest in the prologue.
        assert!(window_size == 0 || self.record_additional_state_digest_in_prologue());
        window_size
    }

    pub fn minimize_child_object_mutations(&self) -> bool {
        self.feature_flags.minimize_child_object_mutations
    }

    pub fn move_native_context(&self) -> bool {
        self.feature_flags.move_native_context
    }

    pub fn normalize_ptb_arguments(&self) -> bool {
        self.feature_flags.normalize_ptb_arguments
    }

    pub fn enforce_checkpoint_timestamp_monotonicity(&self) -> bool {
        self.feature_flags.enforce_checkpoint_timestamp_monotonicity
    }

    pub fn max_ptb_value_size_v2(&self) -> bool {
        self.feature_flags.max_ptb_value_size_v2
    }

    pub fn resolve_type_input_ids_to_defining_id(&self) -> bool {
        self.feature_flags.resolve_type_input_ids_to_defining_id
    }

    pub fn enable_party_transfer(&self) -> bool {
        self.feature_flags.enable_party_transfer
    }

    pub fn allow_unbounded_system_objects(&self) -> bool {
        self.feature_flags.allow_unbounded_system_objects
    }

    pub fn get_aliased_addresses(&self) -> &Vec<AliasedAddress> {
        &self.aliased_addresses
    }

    pub fn is_tx_allowed_via_aliasing(
        &self,
        sender: [u8; 32],
        signer: [u8; 32],
        tx_digest: &[u8; 32],
    ) -> bool {
        self.aliased_addresses.iter().any(|addr| {
            addr.original == sender
                && addr.aliased == signer
                && addr.allowed_tx_digests.contains(tx_digest)
        })
    }

    pub fn type_tags_in_object_runtime(&self) -> bool {
        self.feature_flags.type_tags_in_object_runtime
    }

    pub fn enable_ptb_execution_v2(&self) -> bool {
        self.feature_flags.enable_ptb_execution_v2
    }

    pub fn better_adapter_type_resolution_errors(&self) -> bool {
        self.feature_flags.better_adapter_type_resolution_errors
    }

    pub fn record_time_estimate_processed(&self) -> bool {
        self.feature_flags.record_time_estimate_processed
    }

    pub fn ignore_execution_time_observations_after_certs_closed(&self) -> bool {
        self.feature_flags
            .ignore_execution_time_observations_after_certs_closed
    }

    pub fn dependency_linkage_error(&self) -> bool {
        self.feature_flags.dependency_linkage_error
    }

    pub fn additional_multisig_checks(&self) -> bool {
        self.feature_flags.additional_multisig_checks
    }

    pub fn debug_fatal_on_move_invariant_violation(&self) -> bool {
        self.feature_flags.debug_fatal_on_move_invariant_violation
    }

    pub fn allow_private_accumulator_entrypoints(&self) -> bool {
        self.feature_flags.allow_private_accumulator_entrypoints
    }

    pub fn additional_consensus_digest_indirect_state(&self) -> bool {
        self.feature_flags
            .additional_consensus_digest_indirect_state
    }

    pub fn check_for_init_during_upgrade(&self) -> bool {
        self.feature_flags.check_for_init_during_upgrade
    }

    pub fn per_command_shared_object_transfer_rules(&self) -> bool {
        self.feature_flags.per_command_shared_object_transfer_rules
    }

    pub fn consensus_checkpoint_signature_key_includes_digest(&self) -> bool {
        self.feature_flags
            .consensus_checkpoint_signature_key_includes_digest
    }

    pub fn use_mfp_txns_in_load_initial_object_debts(&self) -> bool {
        self.feature_flags.use_mfp_txns_in_load_initial_object_debts
    }

    pub fn cancel_for_failed_dkg_early(&self) -> bool {
        self.feature_flags.cancel_for_failed_dkg_early
    }
}

#[cfg(not(msim))]
static POISON_VERSION_METHODS: AtomicBool = AtomicBool::new(false);

// Use a thread local in sim tests for test isolation.
#[cfg(msim)]
thread_local! {
    static POISON_VERSION_METHODS: AtomicBool = AtomicBool::new(false);
}

// Instantiations for each protocol version.
impl ProtocolConfig {
    /// Get the value ProtocolConfig that are in effect during the given protocol version.
    pub fn get_for_version(version: ProtocolVersion, chain: Chain) -> Self {
        // ProtocolVersion can be deserialized so we need to check it here as well.
        assert!(
            version >= ProtocolVersion::MIN,
            "Network protocol version is {:?}, but the minimum supported version by the binary is {:?}. Please upgrade the binary.",
            version,
            ProtocolVersion::MIN.0,
        );
        assert!(
            version <= ProtocolVersion::MAX_ALLOWED,
            "Network protocol version is {:?}, but the maximum supported version by the binary is {:?}. Please upgrade the binary.",
            version,
            ProtocolVersion::MAX_ALLOWED.0,
        );

        let mut ret = Self::get_for_version_impl(version, chain);
        ret.version = version;

        ret = CONFIG_OVERRIDE.with(|ovr| {
            if let Some(override_fn) = &*ovr.borrow() {
                warn!(
                    "overriding ProtocolConfig settings with custom settings (you should not see this log outside of tests)"
                );
                override_fn(version, ret)
            } else {
                ret
            }
        });

        if std::env::var("SUI_PROTOCOL_CONFIG_OVERRIDE_ENABLE").is_ok() {
            warn!("overriding ProtocolConfig settings with custom settings; this may break non-local networks");
            let overrides: ProtocolConfigOptional =
                serde_env::from_env_with_prefix("SUI_PROTOCOL_CONFIG_OVERRIDE")
                    .expect("failed to parse ProtocolConfig override env variables");
            overrides.apply_to(&mut ret);
        }

        ret
    }

    /// Get the value ProtocolConfig that are in effect during the given protocol version.
    /// Or none if the version is not supported.
    pub fn get_for_version_if_supported(version: ProtocolVersion, chain: Chain) -> Option<Self> {
        if version.0 >= ProtocolVersion::MIN.0 && version.0 <= ProtocolVersion::MAX_ALLOWED.0 {
            let mut ret = Self::get_for_version_impl(version, chain);
            ret.version = version;
            Some(ret)
        } else {
            None
        }
    }

    #[cfg(not(msim))]
    pub fn poison_get_for_min_version() {
        POISON_VERSION_METHODS.store(true, Ordering::Relaxed);
    }

    #[cfg(not(msim))]
    fn load_poison_get_for_min_version() -> bool {
        POISON_VERSION_METHODS.load(Ordering::Relaxed)
    }

    #[cfg(msim)]
    pub fn poison_get_for_min_version() {
        POISON_VERSION_METHODS.with(|p| p.store(true, Ordering::Relaxed));
    }

    #[cfg(msim)]
    fn load_poison_get_for_min_version() -> bool {
        POISON_VERSION_METHODS.with(|p| p.load(Ordering::Relaxed))
    }

    /// Convenience to get the constants at the current minimum supported version.
    /// Mainly used by client code that may not yet be protocol-version aware.
    pub fn get_for_min_version() -> Self {
        if Self::load_poison_get_for_min_version() {
            panic!("get_for_min_version called on validator");
        }
        ProtocolConfig::get_for_version(ProtocolVersion::MIN, Chain::Unknown)
    }

    /// CAREFUL! - You probably want to use `get_for_version` instead.
    ///
    /// Convenience to get the constants at the current maximum supported version.
    /// Mainly used by genesis. Note well that this function uses the max version
    /// supported locally by the node, which is not necessarily the current version
    /// of the network. ALSO, this function disregards chain specific config (by
    /// using Chain::Unknown), thereby potentially returning a protocol config that
    /// is incorrect for some feature flags. Definitely safe for testing and for
    /// protocol version 11 and prior.
    #[allow(non_snake_case)]
    pub fn get_for_max_version_UNSAFE() -> Self {
        if Self::load_poison_get_for_min_version() {
            panic!("get_for_max_version_UNSAFE called on validator");
        }
        ProtocolConfig::get_for_version(ProtocolVersion::MAX, Chain::Unknown)
    }

    fn get_for_version_impl(version: ProtocolVersion, chain: Chain) -> Self {
        #[cfg(msim)]
        {
            // populate the fake simulator version # with a different base tx cost.
            if version == ProtocolVersion::MAX_ALLOWED {
                let mut config = Self::get_for_version_impl(version - 1, Chain::Unknown);
                config.base_tx_cost_fixed = Some(config.base_tx_cost_fixed() + 1000);
                return config;
            }
        }

        // IMPORTANT: Never modify the value of any constant for a pre-existing protocol version.
        // To change the values here you must create a new protocol version with the new values!
        let mut cfg = Self {
            // will be overwritten before being returned
            version,

            // All flags are disabled in V1
            feature_flags: Default::default(),

            max_tx_size_bytes: Some(128 * 1024),
            // We need this number to be at least 100x less than `max_serialized_tx_effects_size_bytes`otherwise effects can be huge
            max_input_objects: Some(2048),
            max_serialized_tx_effects_size_bytes: Some(512 * 1024),
            max_serialized_tx_effects_size_bytes_system_tx: Some(512 * 1024 * 16),
            max_gas_payment_objects: Some(256),
            max_modules_in_publish: Some(128),
            max_package_dependencies: None,
            max_arguments: Some(512),
            max_type_arguments: Some(16),
            max_type_argument_depth: Some(16),
            max_pure_argument_size: Some(16 * 1024),
            max_programmable_tx_commands: Some(1024),
            move_binary_format_version: Some(6),
            min_move_binary_format_version: None,
            binary_module_handles: None,
            binary_struct_handles: None,
            binary_function_handles: None,
            binary_function_instantiations: None,
            binary_signatures: None,
            binary_constant_pool: None,
            binary_identifiers: None,
            binary_address_identifiers: None,
            binary_struct_defs: None,
            binary_struct_def_instantiations: None,
            binary_function_defs: None,
            binary_field_handles: None,
            binary_field_instantiations: None,
            binary_friend_decls: None,
            binary_enum_defs: None,
            binary_enum_def_instantiations: None,
            binary_variant_handles: None,
            binary_variant_instantiation_handles: None,
            max_move_object_size: Some(250 * 1024),
            max_move_package_size: Some(100 * 1024),
            max_publish_or_upgrade_per_ptb: None,
            max_tx_gas: Some(10_000_000_000),
            max_gas_price: Some(100_000),
            max_gas_price_rgp_factor_for_aborted_transactions: None,
            max_gas_computation_bucket: Some(5_000_000),
            max_loop_depth: Some(5),
            max_generic_instantiation_length: Some(32),
            max_function_parameters: Some(128),
            max_basic_blocks: Some(1024),
            max_value_stack_size: Some(1024),
            max_type_nodes: Some(256),
            max_push_size: Some(10000),
            max_struct_definitions: Some(200),
            max_function_definitions: Some(1000),
            max_fields_in_struct: Some(32),
            max_dependency_depth: Some(100),
            max_num_event_emit: Some(256),
            max_num_new_move_object_ids: Some(2048),
            max_num_new_move_object_ids_system_tx: Some(2048 * 16),
            max_num_deleted_move_object_ids: Some(2048),
            max_num_deleted_move_object_ids_system_tx: Some(2048 * 16),
            max_num_transferred_move_object_ids: Some(2048),
            max_num_transferred_move_object_ids_system_tx: Some(2048 * 16),
            max_event_emit_size: Some(250 * 1024),
            max_move_vector_len: Some(256 * 1024),
            max_type_to_layout_nodes: None,
            max_ptb_value_size: None,

            max_back_edges_per_function: Some(10_000),
            max_back_edges_per_module: Some(10_000),
            max_verifier_meter_ticks_per_function: Some(6_000_000),
            max_meter_ticks_per_module: Some(6_000_000),
            max_meter_ticks_per_package: None,

            object_runtime_max_num_cached_objects: Some(1000),
            object_runtime_max_num_cached_objects_system_tx: Some(1000 * 16),
            object_runtime_max_num_store_entries: Some(1000),
            object_runtime_max_num_store_entries_system_tx: Some(1000 * 16),
            base_tx_cost_fixed: Some(110_000),
            package_publish_cost_fixed: Some(1_000),
            base_tx_cost_per_byte: Some(0),
            package_publish_cost_per_byte: Some(80),
            obj_access_cost_read_per_byte: Some(15),
            obj_access_cost_mutate_per_byte: Some(40),
            obj_access_cost_delete_per_byte: Some(40),
            obj_access_cost_verify_per_byte: Some(200),
            obj_data_cost_refundable: Some(100),
            obj_metadata_cost_non_refundable: Some(50),
            gas_model_version: Some(1),
            storage_rebate_rate: Some(9900),
            storage_fund_reinvest_rate: Some(500),
            reward_slashing_rate: Some(5000),
            storage_gas_price: Some(1),
            max_transactions_per_checkpoint: Some(10_000),
            max_checkpoint_size_bytes: Some(30 * 1024 * 1024),

            // For now, perform upgrades with a bare quorum of validators.
            // MUSTFIX: This number should be increased to at least 2000 (20%) for mainnet.
            buffer_stake_for_protocol_upgrade_bps: Some(0),

            // === Native Function Costs ===
            // `address` module
            // Cost params for the Move native function `address::from_bytes(bytes: vector<u8>)`
            address_from_bytes_cost_base: Some(52),
            // Cost params for the Move native function `address::to_u256(address): u256`
            address_to_u256_cost_base: Some(52),
            // Cost params for the Move native function `address::from_u256(u256): address`
            address_from_u256_cost_base: Some(52),

            // `config` module
            // Cost params for the Move native function `read_setting_impl``
            config_read_setting_impl_cost_base: None,
            config_read_setting_impl_cost_per_byte: None,

            // `dynamic_field` module
            // Cost params for the Move native function `hash_type_and_key<K: copy + drop + store>(parent: address, k: K): address`
            dynamic_field_hash_type_and_key_cost_base: Some(100),
            dynamic_field_hash_type_and_key_type_cost_per_byte: Some(2),
            dynamic_field_hash_type_and_key_value_cost_per_byte: Some(2),
            dynamic_field_hash_type_and_key_type_tag_cost_per_byte: Some(2),
            // Cost params for the Move native function `add_child_object<Child: key>(parent: address, child: Child)`
            dynamic_field_add_child_object_cost_base: Some(100),
            dynamic_field_add_child_object_type_cost_per_byte: Some(10),
            dynamic_field_add_child_object_value_cost_per_byte: Some(10),
            dynamic_field_add_child_object_struct_tag_cost_per_byte: Some(10),
            // Cost params for the Move native function `borrow_child_object_mut<Child: key>(parent: &mut UID, id: address): &mut Child`
            dynamic_field_borrow_child_object_cost_base: Some(100),
            dynamic_field_borrow_child_object_child_ref_cost_per_byte: Some(10),
            dynamic_field_borrow_child_object_type_cost_per_byte: Some(10),
            // Cost params for the Move native function `remove_child_object<Child: key>(parent: address, id: address): Child`
            dynamic_field_remove_child_object_cost_base: Some(100),
            dynamic_field_remove_child_object_child_cost_per_byte: Some(2),
            dynamic_field_remove_child_object_type_cost_per_byte: Some(2),
            // Cost params for the Move native function `has_child_object(parent: address, id: address): bool`
            dynamic_field_has_child_object_cost_base: Some(100),
            // Cost params for the Move native function `has_child_object_with_ty<Child: key>(parent: address, id: address): bool`
            dynamic_field_has_child_object_with_ty_cost_base: Some(100),
            dynamic_field_has_child_object_with_ty_type_cost_per_byte: Some(2),
            dynamic_field_has_child_object_with_ty_type_tag_cost_per_byte: Some(2),

            // `event` module
            // Cost params for the Move native function `event::emit<T: copy + drop>(event: T)`
            event_emit_cost_base: Some(52),
            event_emit_value_size_derivation_cost_per_byte: Some(2),
            event_emit_tag_size_derivation_cost_per_byte: Some(5),
            event_emit_output_cost_per_byte: Some(10),

            //  `object` module
            // Cost params for the Move native function `borrow_uid<T: key>(obj: &T): &UID`
            object_borrow_uid_cost_base: Some(52),
            // Cost params for the Move native function `delete_impl(id: address)`
            object_delete_impl_cost_base: Some(52),
            // Cost params for the Move native function `record_new_uid(id: address)`
            object_record_new_uid_cost_base: Some(52),

            // `transfer` module
            // Cost params for the Move native function `transfer_impl<T: key>(obj: T, recipient: address)`
            transfer_transfer_internal_cost_base: Some(52),
            // Cost params for the Move native function `party_transfer_impl<T: key>(obj: T, party_members: vector<address>)`
            transfer_party_transfer_internal_cost_base: None,
            // Cost params for the Move native function `freeze_object<T: key>(obj: T)`
            transfer_freeze_object_cost_base: Some(52),
            // Cost params for the Move native function `share_object<T: key>(obj: T)`
            transfer_share_object_cost_base: Some(52),
            transfer_receive_object_cost_base: None,

            // `tx_context` module
            // Cost params for the Move native function `transfer_impl<T: key>(obj: T, recipient: address)`
            tx_context_derive_id_cost_base: Some(52),
            tx_context_fresh_id_cost_base: None,
            tx_context_sender_cost_base: None,
            tx_context_epoch_cost_base: None,
            tx_context_epoch_timestamp_ms_cost_base: None,
            tx_context_sponsor_cost_base: None,
            tx_context_rgp_cost_base: None,
            tx_context_gas_price_cost_base: None,
            tx_context_gas_budget_cost_base: None,
            tx_context_ids_created_cost_base: None,
            tx_context_replace_cost_base: None,

            // `types` module
            // Cost params for the Move native function `is_one_time_witness<T: drop>(_: &T): bool`
            types_is_one_time_witness_cost_base: Some(52),
            types_is_one_time_witness_type_tag_cost_per_byte: Some(2),
            types_is_one_time_witness_type_cost_per_byte: Some(2),

            // `validator` module
            // Cost params for the Move native function `validate_metadata_bcs(metadata: vector<u8>)`
            validator_validate_metadata_cost_base: Some(52),
            validator_validate_metadata_data_cost_per_byte: Some(2),

            // Crypto
            crypto_invalid_arguments_cost: Some(100),
            // bls12381::bls12381_min_pk_verify
            bls12381_bls12381_min_sig_verify_cost_base: Some(52),
            bls12381_bls12381_min_sig_verify_msg_cost_per_byte: Some(2),
            bls12381_bls12381_min_sig_verify_msg_cost_per_block: Some(2),

            // bls12381::bls12381_min_pk_verify
            bls12381_bls12381_min_pk_verify_cost_base: Some(52),
            bls12381_bls12381_min_pk_verify_msg_cost_per_byte: Some(2),
            bls12381_bls12381_min_pk_verify_msg_cost_per_block: Some(2),

            // ecdsa_k1::ecrecover
            ecdsa_k1_ecrecover_keccak256_cost_base: Some(52),
            ecdsa_k1_ecrecover_keccak256_msg_cost_per_byte: Some(2),
            ecdsa_k1_ecrecover_keccak256_msg_cost_per_block: Some(2),
            ecdsa_k1_ecrecover_sha256_cost_base: Some(52),
            ecdsa_k1_ecrecover_sha256_msg_cost_per_byte: Some(2),
            ecdsa_k1_ecrecover_sha256_msg_cost_per_block: Some(2),

            // ecdsa_k1::decompress_pubkey
            ecdsa_k1_decompress_pubkey_cost_base: Some(52),

            // ecdsa_k1::secp256k1_verify
            ecdsa_k1_secp256k1_verify_keccak256_cost_base: Some(52),
            ecdsa_k1_secp256k1_verify_keccak256_msg_cost_per_byte: Some(2),
            ecdsa_k1_secp256k1_verify_keccak256_msg_cost_per_block: Some(2),
            ecdsa_k1_secp256k1_verify_sha256_cost_base: Some(52),
            ecdsa_k1_secp256k1_verify_sha256_msg_cost_per_byte: Some(2),
            ecdsa_k1_secp256k1_verify_sha256_msg_cost_per_block: Some(2),

            // ecdsa_r1::ecrecover
            ecdsa_r1_ecrecover_keccak256_cost_base: Some(52),
            ecdsa_r1_ecrecover_keccak256_msg_cost_per_byte: Some(2),
            ecdsa_r1_ecrecover_keccak256_msg_cost_per_block: Some(2),
            ecdsa_r1_ecrecover_sha256_cost_base: Some(52),
            ecdsa_r1_ecrecover_sha256_msg_cost_per_byte: Some(2),
            ecdsa_r1_ecrecover_sha256_msg_cost_per_block: Some(2),

            // ecdsa_r1::secp256k1_verify
            ecdsa_r1_secp256r1_verify_keccak256_cost_base: Some(52),
            ecdsa_r1_secp256r1_verify_keccak256_msg_cost_per_byte: Some(2),
            ecdsa_r1_secp256r1_verify_keccak256_msg_cost_per_block: Some(2),
            ecdsa_r1_secp256r1_verify_sha256_cost_base: Some(52),
            ecdsa_r1_secp256r1_verify_sha256_msg_cost_per_byte: Some(2),
            ecdsa_r1_secp256r1_verify_sha256_msg_cost_per_block: Some(2),

            // ecvrf::verify
            ecvrf_ecvrf_verify_cost_base: Some(52),
            ecvrf_ecvrf_verify_alpha_string_cost_per_byte: Some(2),
            ecvrf_ecvrf_verify_alpha_string_cost_per_block: Some(2),

            // ed25519
            ed25519_ed25519_verify_cost_base: Some(52),
            ed25519_ed25519_verify_msg_cost_per_byte: Some(2),
            ed25519_ed25519_verify_msg_cost_per_block: Some(2),

            // groth16::prepare_verifying_key
            groth16_prepare_verifying_key_bls12381_cost_base: Some(52),
            groth16_prepare_verifying_key_bn254_cost_base: Some(52),

            // groth16::verify_groth16_proof_internal
            groth16_verify_groth16_proof_internal_bls12381_cost_base: Some(52),
            groth16_verify_groth16_proof_internal_bls12381_cost_per_public_input: Some(2),
            groth16_verify_groth16_proof_internal_bn254_cost_base: Some(52),
            groth16_verify_groth16_proof_internal_bn254_cost_per_public_input: Some(2),
            groth16_verify_groth16_proof_internal_public_input_cost_per_byte: Some(2),

            // hash::blake2b256
            hash_blake2b256_cost_base: Some(52),
            hash_blake2b256_data_cost_per_byte: Some(2),
            hash_blake2b256_data_cost_per_block: Some(2),
            // hash::keccak256
            hash_keccak256_cost_base: Some(52),
            hash_keccak256_data_cost_per_byte: Some(2),
            hash_keccak256_data_cost_per_block: Some(2),

            poseidon_bn254_cost_base: None,
            poseidon_bn254_cost_per_block: None,

            // hmac::hmac_sha3_256
            hmac_hmac_sha3_256_cost_base: Some(52),
            hmac_hmac_sha3_256_input_cost_per_byte: Some(2),
            hmac_hmac_sha3_256_input_cost_per_block: Some(2),

            // group ops
            group_ops_bls12381_decode_scalar_cost: None,
            group_ops_bls12381_decode_g1_cost: None,
            group_ops_bls12381_decode_g2_cost: None,
            group_ops_bls12381_decode_gt_cost: None,
            group_ops_bls12381_scalar_add_cost: None,
            group_ops_bls12381_g1_add_cost: None,
            group_ops_bls12381_g2_add_cost: None,
            group_ops_bls12381_gt_add_cost: None,
            group_ops_bls12381_scalar_sub_cost: None,
            group_ops_bls12381_g1_sub_cost: None,
            group_ops_bls12381_g2_sub_cost: None,
            group_ops_bls12381_gt_sub_cost: None,
            group_ops_bls12381_scalar_mul_cost: None,
            group_ops_bls12381_g1_mul_cost: None,
            group_ops_bls12381_g2_mul_cost: None,
            group_ops_bls12381_gt_mul_cost: None,
            group_ops_bls12381_scalar_div_cost: None,
            group_ops_bls12381_g1_div_cost: None,
            group_ops_bls12381_g2_div_cost: None,
            group_ops_bls12381_gt_div_cost: None,
            group_ops_bls12381_g1_hash_to_base_cost: None,
            group_ops_bls12381_g2_hash_to_base_cost: None,
            group_ops_bls12381_g1_hash_to_cost_per_byte: None,
            group_ops_bls12381_g2_hash_to_cost_per_byte: None,
            group_ops_bls12381_g1_msm_base_cost: None,
            group_ops_bls12381_g2_msm_base_cost: None,
            group_ops_bls12381_g1_msm_base_cost_per_input: None,
            group_ops_bls12381_g2_msm_base_cost_per_input: None,
            group_ops_bls12381_msm_max_len: None,
            group_ops_bls12381_pairing_cost: None,
            group_ops_bls12381_g1_to_uncompressed_g1_cost: None,
            group_ops_bls12381_uncompressed_g1_to_g1_cost: None,
            group_ops_bls12381_uncompressed_g1_sum_base_cost: None,
            group_ops_bls12381_uncompressed_g1_sum_cost_per_term: None,
            group_ops_bls12381_uncompressed_g1_sum_max_terms: None,

            // zklogin::check_zklogin_id
            check_zklogin_id_cost_base: None,
            // zklogin::check_zklogin_issuer
            check_zklogin_issuer_cost_base: None,

            vdf_verify_vdf_cost: None,
            vdf_hash_to_input_cost: None,

            // nitro_attestation::verify_nitro_attestation
            nitro_attestation_parse_base_cost: None,
            nitro_attestation_parse_cost_per_byte: None,
            nitro_attestation_verify_base_cost: None,
            nitro_attestation_verify_cost_per_cert: None,

            bcs_per_byte_serialized_cost: None,
            bcs_legacy_min_output_size_cost: None,
            bcs_failure_cost: None,
            hash_sha2_256_base_cost: None,
            hash_sha2_256_per_byte_cost: None,
            hash_sha2_256_legacy_min_input_len_cost: None,
            hash_sha3_256_base_cost: None,
            hash_sha3_256_per_byte_cost: None,
            hash_sha3_256_legacy_min_input_len_cost: None,
            type_name_get_base_cost: None,
            type_name_get_per_byte_cost: None,
            type_name_id_base_cost: None,
            string_check_utf8_base_cost: None,
            string_check_utf8_per_byte_cost: None,
            string_is_char_boundary_base_cost: None,
            string_sub_string_base_cost: None,
            string_sub_string_per_byte_cost: None,
            string_index_of_base_cost: None,
            string_index_of_per_byte_pattern_cost: None,
            string_index_of_per_byte_searched_cost: None,
            vector_empty_base_cost: None,
            vector_length_base_cost: None,
            vector_push_back_base_cost: None,
            vector_push_back_legacy_per_abstract_memory_unit_cost: None,
            vector_borrow_base_cost: None,
            vector_pop_back_base_cost: None,
            vector_destroy_empty_base_cost: None,
            vector_swap_base_cost: None,
            debug_print_base_cost: None,
            debug_print_stack_trace_base_cost: None,

            max_size_written_objects: None,
            max_size_written_objects_system_tx: None,

            // ==== Ephemeral (consensus only) params deleted ====
            // Const params for consensus scoring decision
            // scoring_decision_mad_divisor: None,
            // scoring_decision_cutoff_value: None,

            // Limits the length of a Move identifier
            max_move_identifier_len: None,
            max_move_value_depth: None,
            max_move_enum_variants: None,

            gas_rounding_step: None,

            execution_version: None,

            max_event_emit_size_total: None,

            consensus_bad_nodes_stake_threshold: None,

            max_jwk_votes_per_validator_per_epoch: None,

            max_age_of_jwk_in_epochs: None,

            random_beacon_reduction_allowed_delta: None,

            random_beacon_reduction_lower_bound: None,

            random_beacon_dkg_timeout_round: None,

            random_beacon_min_round_interval_ms: None,

            random_beacon_dkg_version: None,

            consensus_max_transaction_size_bytes: None,

            consensus_max_transactions_in_block_bytes: None,

            consensus_max_num_transactions_in_block: None,

            consensus_voting_rounds: None,

            max_accumulated_txn_cost_per_object_in_narwhal_commit: None,

            max_deferral_rounds_for_congestion_control: None,

            max_txn_cost_overage_per_object_in_commit: None,

            allowed_txn_cost_overage_burst_per_object_in_commit: None,

            min_checkpoint_interval_ms: None,

            checkpoint_summary_version_specific_data: None,

            max_soft_bundle_size: None,

            bridge_should_try_to_finalize_committee: None,

            max_accumulated_txn_cost_per_object_in_mysticeti_commit: None,

            max_accumulated_randomness_txn_cost_per_object_in_mysticeti_commit: None,

            consensus_gc_depth: None,

            gas_budget_based_txn_cost_cap_factor: None,

            gas_budget_based_txn_cost_absolute_cap_commit_count: None,

            sip_45_consensus_amplification_threshold: None,

            use_object_per_epoch_marker_table_v2: None,

            consensus_commit_rate_estimation_window_size: None,

            aliased_addresses: vec![],
            // When adding a new constant, set it to None in the earliest version, like this:
            // new_constant: None,
        };
        for cur in 2..=version.0 {
            match cur {
                1 => unreachable!(),
                2 => {
                    cfg.feature_flags.advance_epoch_start_time_in_safe_mode = true;
                }
                3 => {
                    // changes for gas model
                    cfg.gas_model_version = Some(2);
                    // max gas budget is in MIST and an absolute value 50SUI
                    cfg.max_tx_gas = Some(50_000_000_000);
                    // min gas budget is in MIST and an absolute value 2000MIST or 0.000002SUI
                    cfg.base_tx_cost_fixed = Some(2_000);
                    // storage gas price multiplier
                    cfg.storage_gas_price = Some(76);
                    cfg.feature_flags.loaded_child_objects_fixed = true;
                    // max size of written objects during a TXn
                    // this is a sum of all objects written during a TXn
                    cfg.max_size_written_objects = Some(5 * 1000 * 1000);
                    // max size of written objects during a system TXn to allow for larger writes
                    // akin to `max_size_written_objects` but for system TXns
                    cfg.max_size_written_objects_system_tx = Some(50 * 1000 * 1000);
                    cfg.feature_flags.package_upgrades = true;
                }
                // This is the first protocol version currently possible.
                // Mainnet starts with version 4. Previous versions are pre mainnet and have
                // all been wiped out.
                // Every other chain is after version 4.
                4 => {
                    // Change reward slashing rate to 100%.
                    cfg.reward_slashing_rate = Some(10000);
                    // protect old and new lookup for object version
                    cfg.gas_model_version = Some(3);
                }
                5 => {
                    cfg.feature_flags.missing_type_is_compatibility_error = true;
                    cfg.gas_model_version = Some(4);
                    cfg.feature_flags.scoring_decision_with_validity_cutoff = true;
                    // ==== Ephemeral (consensus only) params deleted ====
                    // cfg.scoring_decision_mad_divisor = Some(2.3);
                    // cfg.scoring_decision_cutoff_value = Some(2.5);
                }
                6 => {
                    cfg.gas_model_version = Some(5);
                    cfg.buffer_stake_for_protocol_upgrade_bps = Some(5000);
                    cfg.feature_flags.consensus_order_end_of_epoch_last = true;
                }
                7 => {
                    cfg.feature_flags.disallow_adding_abilities_on_upgrade = true;
                    cfg.feature_flags
                        .disable_invariant_violation_check_in_swap_loc = true;
                    cfg.feature_flags.ban_entry_init = true;
                    cfg.feature_flags.package_digest_hash_module = true;
                }
                8 => {
                    cfg.feature_flags
                        .disallow_change_struct_type_params_on_upgrade = true;
                }
                9 => {
                    // Limits the length of a Move identifier
                    cfg.max_move_identifier_len = Some(128);
                    cfg.feature_flags.no_extraneous_module_bytes = true;
                    cfg.feature_flags
                        .advance_to_highest_supported_protocol_version = true;
                }
                10 => {
                    cfg.max_verifier_meter_ticks_per_function = Some(16_000_000);
                    cfg.max_meter_ticks_per_module = Some(16_000_000);
                }
                11 => {
                    cfg.max_move_value_depth = Some(128);
                }
                12 => {
                    cfg.feature_flags.narwhal_versioned_metadata = true;
                    if chain != Chain::Mainnet {
                        cfg.feature_flags.commit_root_state_digest = true;
                    }

                    if chain != Chain::Mainnet && chain != Chain::Testnet {
                        cfg.feature_flags.zklogin_auth = true;
                    }
                }
                13 => {}
                14 => {
                    cfg.gas_rounding_step = Some(1_000);
                    cfg.gas_model_version = Some(6);
                }
                15 => {
                    cfg.feature_flags.consensus_transaction_ordering =
                        ConsensusTransactionOrdering::ByGasPrice;
                }
                16 => {
                    cfg.feature_flags.simplified_unwrap_then_delete = true;
                }
                17 => {
                    cfg.feature_flags.upgraded_multisig_supported = true;
                }
                18 => {
                    cfg.execution_version = Some(1);
                    // Following flags are implied by this execution version.  Once support for earlier
                    // protocol versions is dropped, these flags can be removed:
                    // cfg.feature_flags.package_upgrades = true;
                    // cfg.feature_flags.disallow_adding_abilities_on_upgrade = true;
                    // cfg.feature_flags.disallow_change_struct_type_params_on_upgrade = true;
                    // cfg.feature_flags.loaded_child_objects_fixed = true;
                    // cfg.feature_flags.ban_entry_init = true;
                    // cfg.feature_flags.pack_digest_hash_modules = true;
                    cfg.feature_flags.txn_base_cost_as_multiplier = true;
                    // this is a multiplier of the gas price
                    cfg.base_tx_cost_fixed = Some(1_000);
                }
                19 => {
                    cfg.max_num_event_emit = Some(1024);
                    // We maintain the same total size limit for events, but increase the number of
                    // events that can be emitted.
                    cfg.max_event_emit_size_total = Some(
                        256 /* former event count limit */ * 250 * 1024, /* size limit per event */
                    );
                }
                20 => {
                    cfg.feature_flags.commit_root_state_digest = true;

                    if chain != Chain::Mainnet {
                        cfg.feature_flags.narwhal_new_leader_election_schedule = true;
                        cfg.consensus_bad_nodes_stake_threshold = Some(20);
                    }
                }

                21 => {
                    if chain != Chain::Mainnet {
                        cfg.feature_flags.zklogin_supported_providers = BTreeSet::from([
                            "Google".to_string(),
                            "Facebook".to_string(),
                            "Twitch".to_string(),
                        ]);
                    }
                }
                22 => {
                    cfg.feature_flags.loaded_child_object_format = true;
                }
                23 => {
                    cfg.feature_flags.loaded_child_object_format_type = true;
                    cfg.feature_flags.narwhal_new_leader_election_schedule = true;
                    // Taking a baby step approach, we consider only 20% by stake as bad nodes so we
                    // have a 80% by stake of nodes participating in the leader committee. That allow
                    // us for more redundancy in case we have validators under performing - since the
                    // responsibility is shared amongst more nodes. We can increase that once we do have
                    // higher confidence.
                    cfg.consensus_bad_nodes_stake_threshold = Some(20);
                }
                24 => {
                    cfg.feature_flags.simple_conservation_checks = true;
                    cfg.max_publish_or_upgrade_per_ptb = Some(5);

                    cfg.feature_flags.end_of_epoch_transaction_supported = true;

                    if chain != Chain::Mainnet {
                        cfg.feature_flags.enable_jwk_consensus_updates = true;
                        // Max of 10 votes per hour
                        cfg.max_jwk_votes_per_validator_per_epoch = Some(240);
                        cfg.max_age_of_jwk_in_epochs = Some(1);
                    }
                }
                25 => {
                    // Enable zkLogin for all providers in all networks.
                    cfg.feature_flags.zklogin_supported_providers = BTreeSet::from([
                        "Google".to_string(),
                        "Facebook".to_string(),
                        "Twitch".to_string(),
                    ]);
                    cfg.feature_flags.zklogin_auth = true;

                    // Enable jwk consensus updates
                    cfg.feature_flags.enable_jwk_consensus_updates = true;
                    cfg.max_jwk_votes_per_validator_per_epoch = Some(240);
                    cfg.max_age_of_jwk_in_epochs = Some(1);
                }
                26 => {
                    cfg.gas_model_version = Some(7);
                    // Only enable receiving objects in devnet
                    if chain != Chain::Mainnet && chain != Chain::Testnet {
                        cfg.transfer_receive_object_cost_base = Some(52);
                        cfg.feature_flags.receive_objects = true;
                    }
                }
                27 => {
                    cfg.gas_model_version = Some(8);
                }
                28 => {
                    // zklogin::check_zklogin_id
                    cfg.check_zklogin_id_cost_base = Some(200);
                    // zklogin::check_zklogin_issuer
                    cfg.check_zklogin_issuer_cost_base = Some(200);

                    // Only enable effects v2 on devnet.
                    if chain != Chain::Mainnet && chain != Chain::Testnet {
                        cfg.feature_flags.enable_effects_v2 = true;
                    }
                }
                29 => {
                    cfg.feature_flags.verify_legacy_zklogin_address = true;
                }
                30 => {
                    // Only enable nw certificate v2 on testnet.
                    if chain != Chain::Mainnet {
                        cfg.feature_flags.narwhal_certificate_v2 = true;
                    }

                    cfg.random_beacon_reduction_allowed_delta = Some(800);
                    // Only enable effects v2 on devnet and testnet.
                    if chain != Chain::Mainnet {
                        cfg.feature_flags.enable_effects_v2 = true;
                    }

                    // zklogin_supported_providers config is deprecated, zklogin
                    // signature verifier will use the fetched jwk map to determine
                    // whether the provider is supported based on node config.
                    cfg.feature_flags.zklogin_supported_providers = BTreeSet::default();

                    cfg.feature_flags.recompute_has_public_transfer_in_execution = true;
                }
                31 => {
                    cfg.execution_version = Some(2);
                    // Only enable shared object deletion on devnet
                    if chain != Chain::Mainnet && chain != Chain::Testnet {
                        cfg.feature_flags.shared_object_deletion = true;
                    }
                }
                32 => {
                    // enable zklogin in multisig in devnet and testnet
                    if chain != Chain::Mainnet {
                        cfg.feature_flags.accept_zklogin_in_multisig = true;
                    }
                    // enable receiving objects in devnet and testnet
                    if chain != Chain::Mainnet {
                        cfg.transfer_receive_object_cost_base = Some(52);
                        cfg.feature_flags.receive_objects = true;
                    }
                    // Only enable random beacon on devnet
                    if chain != Chain::Mainnet && chain != Chain::Testnet {
                        cfg.feature_flags.random_beacon = true;
                        cfg.random_beacon_reduction_lower_bound = Some(1600);
                        cfg.random_beacon_dkg_timeout_round = Some(3000);
                        cfg.random_beacon_min_round_interval_ms = Some(150);
                    }
                    // Only enable consensus digest in consensus commit prologue in devnet.
                    if chain != Chain::Testnet && chain != Chain::Mainnet {
                        cfg.feature_flags.include_consensus_digest_in_prologue = true;
                    }

                    // enable nw cert v2 on mainnet
                    cfg.feature_flags.narwhal_certificate_v2 = true;
                }
                33 => {
                    cfg.feature_flags.hardened_otw_check = true;
                    cfg.feature_flags.allow_receiving_object_id = true;

                    // Enable transfer-to-object in mainnet
                    cfg.transfer_receive_object_cost_base = Some(52);
                    cfg.feature_flags.receive_objects = true;

                    // Enable shared object deletion in testnet and devnet
                    if chain != Chain::Mainnet {
                        cfg.feature_flags.shared_object_deletion = true;
                    }

                    cfg.feature_flags.enable_effects_v2 = true;
                }
                34 => {}
                35 => {
                    // Add costs for poseidon::poseidon_bn254
                    if chain != Chain::Mainnet && chain != Chain::Testnet {
                        cfg.feature_flags.enable_poseidon = true;
                        cfg.poseidon_bn254_cost_base = Some(260);
                        cfg.poseidon_bn254_cost_per_block = Some(10);
                    }

                    cfg.feature_flags.enable_coin_deny_list = true;
                }
                36 => {
                    // Only enable group ops on devnet
                    if chain != Chain::Mainnet && chain != Chain::Testnet {
                        cfg.feature_flags.enable_group_ops_native_functions = true;
                        cfg.feature_flags.enable_group_ops_native_function_msm = true;
                        // Next values are arbitrary in a similar way as the other crypto native functions.
                        cfg.group_ops_bls12381_decode_scalar_cost = Some(52);
                        cfg.group_ops_bls12381_decode_g1_cost = Some(52);
                        cfg.group_ops_bls12381_decode_g2_cost = Some(52);
                        cfg.group_ops_bls12381_decode_gt_cost = Some(52);
                        cfg.group_ops_bls12381_scalar_add_cost = Some(52);
                        cfg.group_ops_bls12381_g1_add_cost = Some(52);
                        cfg.group_ops_bls12381_g2_add_cost = Some(52);
                        cfg.group_ops_bls12381_gt_add_cost = Some(52);
                        cfg.group_ops_bls12381_scalar_sub_cost = Some(52);
                        cfg.group_ops_bls12381_g1_sub_cost = Some(52);
                        cfg.group_ops_bls12381_g2_sub_cost = Some(52);
                        cfg.group_ops_bls12381_gt_sub_cost = Some(52);
                        cfg.group_ops_bls12381_scalar_mul_cost = Some(52);
                        cfg.group_ops_bls12381_g1_mul_cost = Some(52);
                        cfg.group_ops_bls12381_g2_mul_cost = Some(52);
                        cfg.group_ops_bls12381_gt_mul_cost = Some(52);
                        cfg.group_ops_bls12381_scalar_div_cost = Some(52);
                        cfg.group_ops_bls12381_g1_div_cost = Some(52);
                        cfg.group_ops_bls12381_g2_div_cost = Some(52);
                        cfg.group_ops_bls12381_gt_div_cost = Some(52);
                        cfg.group_ops_bls12381_g1_hash_to_base_cost = Some(52);
                        cfg.group_ops_bls12381_g2_hash_to_base_cost = Some(52);
                        cfg.group_ops_bls12381_g1_hash_to_cost_per_byte = Some(2);
                        cfg.group_ops_bls12381_g2_hash_to_cost_per_byte = Some(2);
                        cfg.group_ops_bls12381_g1_msm_base_cost = Some(52);
                        cfg.group_ops_bls12381_g2_msm_base_cost = Some(52);
                        cfg.group_ops_bls12381_g1_msm_base_cost_per_input = Some(52);
                        cfg.group_ops_bls12381_g2_msm_base_cost_per_input = Some(52);
                        cfg.group_ops_bls12381_msm_max_len = Some(32);
                        cfg.group_ops_bls12381_pairing_cost = Some(52);
                    }
                    // Enable shared object deletion on all networks.
                    cfg.feature_flags.shared_object_deletion = true;

                    cfg.consensus_max_transaction_size_bytes = Some(256 * 1024); // 256KB
                    cfg.consensus_max_transactions_in_block_bytes = Some(6 * 1_024 * 1024);
                    // 6 MB
                }
                37 => {
                    cfg.feature_flags.reject_mutable_random_on_entry_functions = true;

                    // Enable consensus digest in consensus commit prologue in testnet and devnet.
                    if chain != Chain::Mainnet {
                        cfg.feature_flags.include_consensus_digest_in_prologue = true;
                    }
                }
                38 => {
                    cfg.binary_module_handles = Some(100);
                    cfg.binary_struct_handles = Some(300);
                    cfg.binary_function_handles = Some(1500);
                    cfg.binary_function_instantiations = Some(750);
                    cfg.binary_signatures = Some(1000);
                    // constants and identifiers are proportional to the binary size,
                    // and they vastly depend on the code, so we are leaving them
                    // reasonably high
                    cfg.binary_constant_pool = Some(4000);
                    cfg.binary_identifiers = Some(10000);
                    cfg.binary_address_identifiers = Some(100);
                    cfg.binary_struct_defs = Some(200);
                    cfg.binary_struct_def_instantiations = Some(100);
                    cfg.binary_function_defs = Some(1000);
                    cfg.binary_field_handles = Some(500);
                    cfg.binary_field_instantiations = Some(250);
                    cfg.binary_friend_decls = Some(100);
                    // reduce dependencies maximum
                    cfg.max_package_dependencies = Some(32);
                    cfg.max_modules_in_publish = Some(64);
                    // bump execution version
                    cfg.execution_version = Some(3);
                }
                39 => {
                    // It is important that we keep this protocol version blank due to an issue with random.move.
                }
                40 => {}
                41 => {
                    // Enable group ops and all networks (but not msm)
                    cfg.feature_flags.enable_group_ops_native_functions = true;
                    // Next values are arbitrary in a similar way as the other crypto native functions.
                    cfg.group_ops_bls12381_decode_scalar_cost = Some(52);
                    cfg.group_ops_bls12381_decode_g1_cost = Some(52);
                    cfg.group_ops_bls12381_decode_g2_cost = Some(52);
                    cfg.group_ops_bls12381_decode_gt_cost = Some(52);
                    cfg.group_ops_bls12381_scalar_add_cost = Some(52);
                    cfg.group_ops_bls12381_g1_add_cost = Some(52);
                    cfg.group_ops_bls12381_g2_add_cost = Some(52);
                    cfg.group_ops_bls12381_gt_add_cost = Some(52);
                    cfg.group_ops_bls12381_scalar_sub_cost = Some(52);
                    cfg.group_ops_bls12381_g1_sub_cost = Some(52);
                    cfg.group_ops_bls12381_g2_sub_cost = Some(52);
                    cfg.group_ops_bls12381_gt_sub_cost = Some(52);
                    cfg.group_ops_bls12381_scalar_mul_cost = Some(52);
                    cfg.group_ops_bls12381_g1_mul_cost = Some(52);
                    cfg.group_ops_bls12381_g2_mul_cost = Some(52);
                    cfg.group_ops_bls12381_gt_mul_cost = Some(52);
                    cfg.group_ops_bls12381_scalar_div_cost = Some(52);
                    cfg.group_ops_bls12381_g1_div_cost = Some(52);
                    cfg.group_ops_bls12381_g2_div_cost = Some(52);
                    cfg.group_ops_bls12381_gt_div_cost = Some(52);
                    cfg.group_ops_bls12381_g1_hash_to_base_cost = Some(52);
                    cfg.group_ops_bls12381_g2_hash_to_base_cost = Some(52);
                    cfg.group_ops_bls12381_g1_hash_to_cost_per_byte = Some(2);
                    cfg.group_ops_bls12381_g2_hash_to_cost_per_byte = Some(2);
                    cfg.group_ops_bls12381_g1_msm_base_cost = Some(52);
                    cfg.group_ops_bls12381_g2_msm_base_cost = Some(52);
                    cfg.group_ops_bls12381_g1_msm_base_cost_per_input = Some(52);
                    cfg.group_ops_bls12381_g2_msm_base_cost_per_input = Some(52);
                    cfg.group_ops_bls12381_msm_max_len = Some(32);
                    cfg.group_ops_bls12381_pairing_cost = Some(52);
                }
                42 => {}
                43 => {
                    cfg.feature_flags.zklogin_max_epoch_upper_bound_delta = Some(30);
                    cfg.max_meter_ticks_per_package = Some(16_000_000);
                }
                44 => {
                    // Enable consensus digest in consensus commit prologue on all networks..
                    cfg.feature_flags.include_consensus_digest_in_prologue = true;
                    // Switch between Narwhal and Mysticeti per epoch in tests, devnet and testnet.
                    if chain != Chain::Mainnet {
                        cfg.feature_flags.consensus_choice = ConsensusChoice::SwapEachEpoch;
                    }
                }
                45 => {
                    // Use tonic networking for consensus, in tests and devnet.
                    if chain != Chain::Testnet && chain != Chain::Mainnet {
                        cfg.feature_flags.consensus_network = ConsensusNetwork::Tonic;
                    }

                    if chain != Chain::Mainnet {
                        // Enable leader scoring & schedule change on testnet for mysticeti.
                        cfg.feature_flags.mysticeti_leader_scoring_and_schedule = true;
                    }
                    cfg.min_move_binary_format_version = Some(6);
                    cfg.feature_flags.accept_zklogin_in_multisig = true;

                    // Also bumps framework snapshot to fix binop issue.

                    // enable bridge in devnet
                    if chain != Chain::Mainnet && chain != Chain::Testnet {
                        cfg.feature_flags.bridge = true;
                    }
                }
                46 => {
                    // enable bridge in devnet and testnet
                    if chain != Chain::Mainnet {
                        cfg.feature_flags.bridge = true;
                    }

                    // Enable resharing at same initial version
                    cfg.feature_flags.reshare_at_same_initial_version = true;
                }
                47 => {}
                48 => {
                    // Use tonic networking for Mysticeti.
                    cfg.feature_flags.consensus_network = ConsensusNetwork::Tonic;

                    // Enable resolving abort code IDs to package ID instead of runtime module ID
                    cfg.feature_flags.resolve_abort_locations_to_package_id = true;

                    // Enable random beacon on testnet.
                    if chain != Chain::Mainnet {
                        cfg.feature_flags.random_beacon = true;
                        cfg.random_beacon_reduction_lower_bound = Some(1600);
                        cfg.random_beacon_dkg_timeout_round = Some(3000);
                        cfg.random_beacon_min_round_interval_ms = Some(200);
                    }

                    // Enable the committed sub dag digest inclusion on the commit output
                    cfg.feature_flags.mysticeti_use_committed_subdag_digest = true;
                }
                49 => {
                    if chain != Chain::Testnet && chain != Chain::Mainnet {
                        cfg.move_binary_format_version = Some(7);
                    }

                    // enable vdf in devnet
                    if chain != Chain::Mainnet && chain != Chain::Testnet {
                        cfg.feature_flags.enable_vdf = true;
                        // Set to 30x and 2x the cost of a signature verification for now. This
                        // should be updated along with other native crypto functions.
                        cfg.vdf_verify_vdf_cost = Some(1500);
                        cfg.vdf_hash_to_input_cost = Some(100);
                    }

                    // Only enable consensus commit prologue V3 in devnet.
                    if chain != Chain::Testnet && chain != Chain::Mainnet {
                        cfg.feature_flags
                            .record_consensus_determined_version_assignments_in_prologue = true;
                    }

                    // Run Mysticeti consensus in testnet.
                    if chain != Chain::Mainnet {
                        cfg.feature_flags.consensus_choice = ConsensusChoice::Mysticeti;
                    }

                    // Run Move verification on framework upgrades in its own VM
                    cfg.feature_flags.fresh_vm_on_framework_upgrade = true;
                }
                50 => {
                    // Enable checkpoint batching in testnet.
                    if chain != Chain::Mainnet {
                        cfg.checkpoint_summary_version_specific_data = Some(1);
                        cfg.min_checkpoint_interval_ms = Some(200);
                    }

                    // Only enable prepose consensus commit prologue in checkpoints in devnet.
                    if chain != Chain::Testnet && chain != Chain::Mainnet {
                        cfg.feature_flags
                            .prepend_prologue_tx_in_consensus_commit_in_checkpoints = true;
                    }

                    cfg.feature_flags.mysticeti_num_leaders_per_round = Some(1);

                    // Set max transaction deferral to 10 consensus rounds.
                    cfg.max_deferral_rounds_for_congestion_control = Some(10);
                }
                51 => {
                    cfg.random_beacon_dkg_version = Some(1);

                    if chain != Chain::Testnet && chain != Chain::Mainnet {
                        cfg.feature_flags.enable_coin_deny_list_v2 = true;
                    }
                }
                52 => {
                    if chain != Chain::Mainnet {
                        cfg.feature_flags.soft_bundle = true;
                        cfg.max_soft_bundle_size = Some(5);
                    }

                    cfg.config_read_setting_impl_cost_base = Some(100);
                    cfg.config_read_setting_impl_cost_per_byte = Some(40);

                    // Turn on shared object congestion control in devnet.
                    if chain != Chain::Testnet && chain != Chain::Mainnet {
                        cfg.max_accumulated_txn_cost_per_object_in_narwhal_commit = Some(100);
                        cfg.feature_flags.per_object_congestion_control_mode =
                            PerObjectCongestionControlMode::TotalTxCount;
                    }

                    // Enable Mysticeti on mainnet.
                    cfg.feature_flags.consensus_choice = ConsensusChoice::Mysticeti;

                    // Enable leader scoring & schedule change on mainnet for mysticeti.
                    cfg.feature_flags.mysticeti_leader_scoring_and_schedule = true;

                    // Enable checkpoint batching on mainnet.
                    cfg.checkpoint_summary_version_specific_data = Some(1);
                    cfg.min_checkpoint_interval_ms = Some(200);

                    // Enable consensus commit prologue V3 in testnet.
                    if chain != Chain::Mainnet {
                        cfg.feature_flags
                            .record_consensus_determined_version_assignments_in_prologue = true;
                        cfg.feature_flags
                            .prepend_prologue_tx_in_consensus_commit_in_checkpoints = true;
                    }
                    // Turn on enums in testnet and devnet
                    if chain != Chain::Mainnet {
                        cfg.move_binary_format_version = Some(7);
                    }

                    if chain != Chain::Testnet && chain != Chain::Mainnet {
                        cfg.feature_flags.passkey_auth = true;
                    }
                    cfg.feature_flags.enable_coin_deny_list_v2 = true;
                }
                53 => {
                    // Do not allow bridge committee to finalize on mainnet.
                    cfg.bridge_should_try_to_finalize_committee = Some(chain != Chain::Mainnet);

                    // Enable consensus commit prologue V3 on mainnet.
                    cfg.feature_flags
                        .record_consensus_determined_version_assignments_in_prologue = true;
                    cfg.feature_flags
                        .prepend_prologue_tx_in_consensus_commit_in_checkpoints = true;

                    if chain == Chain::Unknown {
                        cfg.feature_flags.authority_capabilities_v2 = true;
                    }

                    // Turns on shared object congestion control on testnet.
                    if chain != Chain::Mainnet {
                        cfg.max_accumulated_txn_cost_per_object_in_narwhal_commit = Some(100);
                        cfg.max_accumulated_txn_cost_per_object_in_mysticeti_commit = Some(10);
                        cfg.feature_flags.per_object_congestion_control_mode =
                            PerObjectCongestionControlMode::TotalTxCount;
                    }

                    // Adjust stdlib gas costs
                    cfg.bcs_per_byte_serialized_cost = Some(2);
                    cfg.bcs_legacy_min_output_size_cost = Some(1);
                    cfg.bcs_failure_cost = Some(52);
                    cfg.debug_print_base_cost = Some(52);
                    cfg.debug_print_stack_trace_base_cost = Some(52);
                    cfg.hash_sha2_256_base_cost = Some(52);
                    cfg.hash_sha2_256_per_byte_cost = Some(2);
                    cfg.hash_sha2_256_legacy_min_input_len_cost = Some(1);
                    cfg.hash_sha3_256_base_cost = Some(52);
                    cfg.hash_sha3_256_per_byte_cost = Some(2);
                    cfg.hash_sha3_256_legacy_min_input_len_cost = Some(1);
                    cfg.type_name_get_base_cost = Some(52);
                    cfg.type_name_get_per_byte_cost = Some(2);
                    cfg.string_check_utf8_base_cost = Some(52);
                    cfg.string_check_utf8_per_byte_cost = Some(2);
                    cfg.string_is_char_boundary_base_cost = Some(52);
                    cfg.string_sub_string_base_cost = Some(52);
                    cfg.string_sub_string_per_byte_cost = Some(2);
                    cfg.string_index_of_base_cost = Some(52);
                    cfg.string_index_of_per_byte_pattern_cost = Some(2);
                    cfg.string_index_of_per_byte_searched_cost = Some(2);
                    cfg.vector_empty_base_cost = Some(52);
                    cfg.vector_length_base_cost = Some(52);
                    cfg.vector_push_back_base_cost = Some(52);
                    cfg.vector_push_back_legacy_per_abstract_memory_unit_cost = Some(2);
                    cfg.vector_borrow_base_cost = Some(52);
                    cfg.vector_pop_back_base_cost = Some(52);
                    cfg.vector_destroy_empty_base_cost = Some(52);
                    cfg.vector_swap_base_cost = Some(52);
                }
                54 => {
                    // Enable random beacon on mainnet.
                    cfg.feature_flags.random_beacon = true;
                    cfg.random_beacon_reduction_lower_bound = Some(1000);
                    cfg.random_beacon_dkg_timeout_round = Some(3000);
                    cfg.random_beacon_min_round_interval_ms = Some(500);

                    // Turns on shared object congestion control on mainnet.
                    cfg.max_accumulated_txn_cost_per_object_in_narwhal_commit = Some(100);
                    cfg.max_accumulated_txn_cost_per_object_in_mysticeti_commit = Some(10);
                    cfg.feature_flags.per_object_congestion_control_mode =
                        PerObjectCongestionControlMode::TotalTxCount;

                    // Enable soft bundle on mainnet.
                    cfg.feature_flags.soft_bundle = true;
                    cfg.max_soft_bundle_size = Some(5);
                }
                55 => {
                    // Turn on enums mainnet
                    cfg.move_binary_format_version = Some(7);

                    // Assume 1KB per transaction and 500 transactions per block.
                    cfg.consensus_max_transactions_in_block_bytes = Some(512 * 1024);
                    // Assume 20_000 TPS * 5% max stake per validator / (minimum) 4 blocks per round = 250 transactions per block maximum
                    // Using a higher limit that is 512, to account for bursty traffic and system transactions.
                    cfg.consensus_max_num_transactions_in_block = Some(512);

                    cfg.feature_flags.rethrow_serialization_type_layout_errors = true;
                }
                56 => {
                    if chain == Chain::Mainnet {
                        cfg.feature_flags.bridge = true;
                    }
                }
                57 => {
                    // Reduce minimum number of random beacon shares.
                    cfg.random_beacon_reduction_lower_bound = Some(800);
                }
                58 => {
                    if chain == Chain::Mainnet {
                        cfg.bridge_should_try_to_finalize_committee = Some(true);
                    }

                    if chain != Chain::Mainnet && chain != Chain::Testnet {
                        // Enable distributed vote scoring for devnet
                        cfg.feature_flags
                            .consensus_distributed_vote_scoring_strategy = true;
                    }
                }
                59 => {
                    // Enable round prober in consensus.
                    cfg.feature_flags.consensus_round_prober = true;
                }
                60 => {
                    cfg.max_type_to_layout_nodes = Some(512);
                    cfg.feature_flags.validate_identifier_inputs = true;
                }
                61 => {
                    if chain != Chain::Mainnet {
                        // Enable distributed vote scoring for testnet
                        cfg.feature_flags
                            .consensus_distributed_vote_scoring_strategy = true;
                    }
                    // Further reduce minimum number of random beacon shares.
                    cfg.random_beacon_reduction_lower_bound = Some(700);

                    if chain != Chain::Mainnet && chain != Chain::Testnet {
                        // Enable Mysticeti fastpath for devnet
                        cfg.feature_flags.mysticeti_fastpath = true;
                    }
                }
                62 => {
                    cfg.feature_flags.relocate_event_module = true;
                }
                63 => {
                    cfg.feature_flags.per_object_congestion_control_mode =
                        PerObjectCongestionControlMode::TotalGasBudgetWithCap;
                    cfg.gas_budget_based_txn_cost_cap_factor = Some(400_000);
                    cfg.max_accumulated_txn_cost_per_object_in_mysticeti_commit = Some(18_500_000);
                    cfg.max_accumulated_txn_cost_per_object_in_narwhal_commit = Some(240_000_000);
                }
                64 => {
                    cfg.feature_flags.per_object_congestion_control_mode =
                        PerObjectCongestionControlMode::TotalTxCount;
                    cfg.max_accumulated_txn_cost_per_object_in_narwhal_commit = Some(40);
                    cfg.max_accumulated_txn_cost_per_object_in_mysticeti_commit = Some(3);
                }
                65 => {
                    // Enable distributed vote scoring for mainnet
                    cfg.feature_flags
                        .consensus_distributed_vote_scoring_strategy = true;
                }
                66 => {
                    if chain == Chain::Mainnet {
                        // Revert the distributed vote scoring for mainnet (for one protocol upgrade)
                        cfg.feature_flags
                            .consensus_distributed_vote_scoring_strategy = false;
                    }
                }
                67 => {
                    // Enable it once again.
                    cfg.feature_flags
                        .consensus_distributed_vote_scoring_strategy = true;
                }
                68 => {
                    cfg.group_ops_bls12381_g1_to_uncompressed_g1_cost = Some(26);
                    cfg.group_ops_bls12381_uncompressed_g1_to_g1_cost = Some(52);
                    cfg.group_ops_bls12381_uncompressed_g1_sum_base_cost = Some(26);
                    cfg.group_ops_bls12381_uncompressed_g1_sum_cost_per_term = Some(13);
                    cfg.group_ops_bls12381_uncompressed_g1_sum_max_terms = Some(2000);

                    if chain != Chain::Mainnet && chain != Chain::Testnet {
                        cfg.feature_flags.uncompressed_g1_group_elements = true;
                    }

                    cfg.feature_flags.per_object_congestion_control_mode =
                        PerObjectCongestionControlMode::TotalGasBudgetWithCap;
                    cfg.gas_budget_based_txn_cost_cap_factor = Some(400_000);
                    cfg.max_accumulated_txn_cost_per_object_in_mysticeti_commit = Some(18_500_000);
                    cfg.max_accumulated_randomness_txn_cost_per_object_in_mysticeti_commit =
                        Some(3_700_000); // 20% of above
                    cfg.max_txn_cost_overage_per_object_in_commit = Some(u64::MAX);
                    cfg.gas_budget_based_txn_cost_absolute_cap_commit_count = Some(50);

                    // Further reduce minimum number of random beacon shares.
                    cfg.random_beacon_reduction_lower_bound = Some(500);

                    cfg.feature_flags.disallow_new_modules_in_deps_only_packages = true;
                }
                69 => {
                    // Sets number of rounds allowed for fastpath voting in consensus.
                    cfg.consensus_voting_rounds = Some(40);

                    if chain != Chain::Mainnet && chain != Chain::Testnet {
                        // Enable smart ancestor selection for devnet
                        cfg.feature_flags.consensus_smart_ancestor_selection = true;
                    }

                    if chain != Chain::Mainnet {
                        cfg.feature_flags.uncompressed_g1_group_elements = true;
                    }
                }
                70 => {
                    if chain != Chain::Mainnet {
                        // Enable smart ancestor selection for testnet
                        cfg.feature_flags.consensus_smart_ancestor_selection = true;
                        // Enable probing for accepted rounds in round prober for testnet
                        cfg.feature_flags
                            .consensus_round_prober_probe_accepted_rounds = true;
                    }

                    cfg.poseidon_bn254_cost_per_block = Some(388);

                    cfg.gas_model_version = Some(9);
                    cfg.feature_flags.native_charging_v2 = true;
                    cfg.bls12381_bls12381_min_sig_verify_cost_base = Some(44064);
                    cfg.bls12381_bls12381_min_pk_verify_cost_base = Some(49282);
                    cfg.ecdsa_k1_secp256k1_verify_keccak256_cost_base = Some(1470);
                    cfg.ecdsa_k1_secp256k1_verify_sha256_cost_base = Some(1470);
                    cfg.ecdsa_r1_secp256r1_verify_sha256_cost_base = Some(4225);
                    cfg.ecdsa_r1_secp256r1_verify_keccak256_cost_base = Some(4225);
                    cfg.ecvrf_ecvrf_verify_cost_base = Some(4848);
                    cfg.ed25519_ed25519_verify_cost_base = Some(1802);

                    // Manually changed to be "under cost"
                    cfg.ecdsa_r1_ecrecover_keccak256_cost_base = Some(1173);
                    cfg.ecdsa_r1_ecrecover_sha256_cost_base = Some(1173);
                    cfg.ecdsa_k1_ecrecover_keccak256_cost_base = Some(500);
                    cfg.ecdsa_k1_ecrecover_sha256_cost_base = Some(500);

                    cfg.groth16_prepare_verifying_key_bls12381_cost_base = Some(53838);
                    cfg.groth16_prepare_verifying_key_bn254_cost_base = Some(82010);
                    cfg.groth16_verify_groth16_proof_internal_bls12381_cost_base = Some(72090);
                    cfg.groth16_verify_groth16_proof_internal_bls12381_cost_per_public_input =
                        Some(8213);
                    cfg.groth16_verify_groth16_proof_internal_bn254_cost_base = Some(115502);
                    cfg.groth16_verify_groth16_proof_internal_bn254_cost_per_public_input =
                        Some(9484);

                    cfg.hash_keccak256_cost_base = Some(10);
                    cfg.hash_blake2b256_cost_base = Some(10);

                    // group ops
                    cfg.group_ops_bls12381_decode_scalar_cost = Some(7);
                    cfg.group_ops_bls12381_decode_g1_cost = Some(2848);
                    cfg.group_ops_bls12381_decode_g2_cost = Some(3770);
                    cfg.group_ops_bls12381_decode_gt_cost = Some(3068);

                    cfg.group_ops_bls12381_scalar_add_cost = Some(10);
                    cfg.group_ops_bls12381_g1_add_cost = Some(1556);
                    cfg.group_ops_bls12381_g2_add_cost = Some(3048);
                    cfg.group_ops_bls12381_gt_add_cost = Some(188);

                    cfg.group_ops_bls12381_scalar_sub_cost = Some(10);
                    cfg.group_ops_bls12381_g1_sub_cost = Some(1550);
                    cfg.group_ops_bls12381_g2_sub_cost = Some(3019);
                    cfg.group_ops_bls12381_gt_sub_cost = Some(497);

                    cfg.group_ops_bls12381_scalar_mul_cost = Some(11);
                    cfg.group_ops_bls12381_g1_mul_cost = Some(4842);
                    cfg.group_ops_bls12381_g2_mul_cost = Some(9108);
                    cfg.group_ops_bls12381_gt_mul_cost = Some(27490);

                    cfg.group_ops_bls12381_scalar_div_cost = Some(91);
                    cfg.group_ops_bls12381_g1_div_cost = Some(5091);
                    cfg.group_ops_bls12381_g2_div_cost = Some(9206);
                    cfg.group_ops_bls12381_gt_div_cost = Some(27804);

                    cfg.group_ops_bls12381_g1_hash_to_base_cost = Some(2962);
                    cfg.group_ops_bls12381_g2_hash_to_base_cost = Some(8688);

                    cfg.group_ops_bls12381_g1_msm_base_cost = Some(62648);
                    cfg.group_ops_bls12381_g2_msm_base_cost = Some(131192);
                    cfg.group_ops_bls12381_g1_msm_base_cost_per_input = Some(1333);
                    cfg.group_ops_bls12381_g2_msm_base_cost_per_input = Some(3216);

                    cfg.group_ops_bls12381_uncompressed_g1_to_g1_cost = Some(677);
                    cfg.group_ops_bls12381_g1_to_uncompressed_g1_cost = Some(2099);
                    cfg.group_ops_bls12381_uncompressed_g1_sum_base_cost = Some(77);
                    cfg.group_ops_bls12381_uncompressed_g1_sum_cost_per_term = Some(26);

                    cfg.group_ops_bls12381_pairing_cost = Some(26897);
                    cfg.group_ops_bls12381_uncompressed_g1_sum_max_terms = Some(1200);

                    cfg.validator_validate_metadata_cost_base = Some(20000);
                }
                71 => {
                    cfg.sip_45_consensus_amplification_threshold = Some(5);

                    // Enable bursts for congestion control. (10x the per-commit budget)
                    cfg.allowed_txn_cost_overage_burst_per_object_in_commit = Some(185_000_000);
                }
                72 => {
                    cfg.feature_flags.convert_type_argument_error = true;

                    // Invariant: max_gas_price * base_tx_cost_fixed <= max_tx_gas
                    // max gas budget is in MIST and an absolute value 50_000 SUI
                    cfg.max_tx_gas = Some(50_000_000_000_000);
                    // max gas price is in MIST and an absolute value 50 SUI
                    cfg.max_gas_price = Some(50_000_000_000);

                    cfg.feature_flags.variant_nodes = true;
                }
                73 => {
                    // Enable new marker table version.
                    cfg.use_object_per_epoch_marker_table_v2 = Some(true);

                    if chain != Chain::Mainnet && chain != Chain::Testnet {
                        // Assuming a round rate of max 15/sec, then using a gc depth of 60 allow blocks within a window of ~4 seconds
                        // to be included before be considered garbage collected.
                        cfg.consensus_gc_depth = Some(60);
                    }

                    if chain != Chain::Mainnet {
                        // Enable zstd compression for consensus in testnet
                        cfg.feature_flags.consensus_zstd_compression = true;
                    }

                    // Enable smart ancestor selection for mainnet
                    cfg.feature_flags.consensus_smart_ancestor_selection = true;
                    // Enable probing for accepted rounds in round prober for mainnet
                    cfg.feature_flags
                        .consensus_round_prober_probe_accepted_rounds = true;

                    // Increase congestion control budget.
                    cfg.feature_flags.per_object_congestion_control_mode =
                        PerObjectCongestionControlMode::TotalGasBudgetWithCap;
                    cfg.gas_budget_based_txn_cost_cap_factor = Some(400_000);
                    cfg.max_accumulated_txn_cost_per_object_in_mysticeti_commit = Some(37_000_000);
                    cfg.max_accumulated_randomness_txn_cost_per_object_in_mysticeti_commit =
                        Some(7_400_000); // 20% of above
                    cfg.max_txn_cost_overage_per_object_in_commit = Some(u64::MAX);
                    cfg.gas_budget_based_txn_cost_absolute_cap_commit_count = Some(50);
                    cfg.allowed_txn_cost_overage_burst_per_object_in_commit = Some(370_000_000);
                }
                74 => {
                    // Enable nitro attestation verify native move function for devnet
                    if chain != Chain::Mainnet && chain != Chain::Testnet {
                        cfg.feature_flags.enable_nitro_attestation = true;
                    }
                    cfg.nitro_attestation_parse_base_cost = Some(53 * 50);
                    cfg.nitro_attestation_parse_cost_per_byte = Some(50);
                    cfg.nitro_attestation_verify_base_cost = Some(49632 * 50);
                    cfg.nitro_attestation_verify_cost_per_cert = Some(52369 * 50);

                    // Enable zstd compression for consensus in mainnet
                    cfg.feature_flags.consensus_zstd_compression = true;

                    if chain != Chain::Mainnet && chain != Chain::Testnet {
                        cfg.feature_flags.consensus_linearize_subdag_v2 = true;
                    }
                }
                75 => {
                    if chain != Chain::Mainnet {
                        cfg.feature_flags.passkey_auth = true;
                    }
                }
                76 => {
                    if chain != Chain::Mainnet && chain != Chain::Testnet {
                        cfg.feature_flags.record_additional_state_digest_in_prologue = true;
                        cfg.consensus_commit_rate_estimation_window_size = Some(10);
                    }
                    cfg.feature_flags.minimize_child_object_mutations = true;

                    if chain != Chain::Mainnet {
                        cfg.feature_flags.accept_passkey_in_multisig = true;
                    }
                }
                77 => {
                    cfg.feature_flags.uncompressed_g1_group_elements = true;

                    if chain != Chain::Mainnet {
                        cfg.consensus_gc_depth = Some(60);
                        cfg.feature_flags.consensus_linearize_subdag_v2 = true;
                    }
                }
                78 => {
                    cfg.feature_flags.move_native_context = true;
                    cfg.tx_context_fresh_id_cost_base = Some(52);
                    cfg.tx_context_sender_cost_base = Some(30);
                    cfg.tx_context_epoch_cost_base = Some(30);
                    cfg.tx_context_epoch_timestamp_ms_cost_base = Some(30);
                    cfg.tx_context_sponsor_cost_base = Some(30);
                    cfg.tx_context_gas_price_cost_base = Some(30);
                    cfg.tx_context_gas_budget_cost_base = Some(30);
                    cfg.tx_context_ids_created_cost_base = Some(30);
                    cfg.tx_context_replace_cost_base = Some(30);
                    cfg.gas_model_version = Some(10);

                    if chain != Chain::Mainnet {
                        cfg.feature_flags.record_additional_state_digest_in_prologue = true;
                        cfg.consensus_commit_rate_estimation_window_size = Some(10);

                        // Enable execution time estimate mode for congestion control on testnet.
                        cfg.feature_flags.per_object_congestion_control_mode =
                            PerObjectCongestionControlMode::ExecutionTimeEstimate(
                                ExecutionTimeEstimateParams {
                                    target_utilization: 30,
                                    allowed_txn_cost_overage_burst_limit_us: 100_000, // 100 ms
                                    randomness_scalar: 20,
                                    max_estimate_us: 1_500_000, // 1.5s
                                    stored_observations_num_included_checkpoints: 10,
                                    stored_observations_limit: u64::MAX,
                                    stake_weighted_median_threshold: 0,
                                    default_none_duration_for_new_keys: false,
                                },
                            );
                    }
                }
                79 => {
                    if chain != Chain::Mainnet {
                        cfg.feature_flags.consensus_median_based_commit_timestamp = true;

                        // Increase threshold for bad nodes that won't be considered
                        // leaders in consensus in testnet
                        cfg.consensus_bad_nodes_stake_threshold = Some(30);

                        cfg.feature_flags.consensus_batched_block_sync = true;

                        // Enable verify nitro attestation in testnet.
                        cfg.feature_flags.enable_nitro_attestation = true
                    }
                    cfg.feature_flags.normalize_ptb_arguments = true;

                    cfg.consensus_gc_depth = Some(60);
                    cfg.feature_flags.consensus_linearize_subdag_v2 = true;
                }
                80 => {
                    cfg.max_ptb_value_size = Some(1024 * 1024);
                }
                81 => {
                    cfg.feature_flags.consensus_median_based_commit_timestamp = true;
                    cfg.feature_flags.enforce_checkpoint_timestamp_monotonicity = true;
                    cfg.consensus_bad_nodes_stake_threshold = Some(30)
                }
                82 => {
                    cfg.feature_flags.max_ptb_value_size_v2 = true;
                }
                83 => {
                    if chain == Chain::Mainnet {
                        // The address that will sign the recovery transaction.
                        let aliased: [u8; 32] = Hex::decode(
                            "0x0b2da327ba6a4cacbe75dddd50e6e8bbf81d6496e92d66af9154c61c77f7332f",
                        )
                        .unwrap()
                        .try_into()
                        .unwrap();

                        // Allow aliasing for the two addresses that contain stolen funds.
                        cfg.aliased_addresses.push(AliasedAddress {
                            original: Hex::decode("0xcd8962dad278d8b50fa0f9eb0186bfa4cbdecc6d59377214c88d0286a0ac9562").unwrap().try_into().unwrap(),
                            aliased,
                            allowed_tx_digests: vec![
                                Base58::decode("B2eGLFoMHgj93Ni8dAJBfqGzo8EWSTLBesZzhEpTPA4").unwrap().try_into().unwrap(),
                            ],
                        });

                        cfg.aliased_addresses.push(AliasedAddress {
                            original: Hex::decode("0xe28b50cef1d633ea43d3296a3f6b67ff0312a5f1a99f0af753c85b8b5de8ff06").unwrap().try_into().unwrap(),
                            aliased,
                            allowed_tx_digests: vec![
                                Base58::decode("J4QqSAgp7VrQtQpMy5wDX4QGsCSEZu3U5KuDAkbESAge").unwrap().try_into().unwrap(),
                            ],
                        });
                    }

                    // These features had to be deferred to v84 for mainnet in order to ship the recovery protocol
                    // upgrade as a patch to 1.48
                    if chain != Chain::Mainnet {
                        cfg.feature_flags.resolve_type_input_ids_to_defining_id = true;
                        cfg.transfer_party_transfer_internal_cost_base = Some(52);

                        // Enable execution time estimate mode for congestion control on mainnet.
                        cfg.feature_flags.record_additional_state_digest_in_prologue = true;
                        cfg.consensus_commit_rate_estimation_window_size = Some(10);
                        cfg.feature_flags.per_object_congestion_control_mode =
                            PerObjectCongestionControlMode::ExecutionTimeEstimate(
                                ExecutionTimeEstimateParams {
                                    target_utilization: 30,
                                    allowed_txn_cost_overage_burst_limit_us: 100_000, // 100 ms
                                    randomness_scalar: 20,
                                    max_estimate_us: 1_500_000, // 1.5s
                                    stored_observations_num_included_checkpoints: 10,
                                    stored_observations_limit: u64::MAX,
                                    stake_weighted_median_threshold: 0,
                                    default_none_duration_for_new_keys: false,
                                },
                            );

                        // Enable the new depth-first block sync logic.
                        cfg.feature_flags.consensus_batched_block_sync = true;

                        // Enable nitro attestation upgraded parsing logic and enable the
                        // native function on mainnet.
                        cfg.feature_flags.enable_nitro_attestation_upgraded_parsing = true;
                        cfg.feature_flags.enable_nitro_attestation = true;
                    }
                }
                84 => {
                    if chain == Chain::Mainnet {
                        cfg.feature_flags.resolve_type_input_ids_to_defining_id = true;
                        cfg.transfer_party_transfer_internal_cost_base = Some(52);

                        // Enable execution time estimate mode for congestion control on mainnet.
                        cfg.feature_flags.record_additional_state_digest_in_prologue = true;
                        cfg.consensus_commit_rate_estimation_window_size = Some(10);
                        cfg.feature_flags.per_object_congestion_control_mode =
                            PerObjectCongestionControlMode::ExecutionTimeEstimate(
                                ExecutionTimeEstimateParams {
                                    target_utilization: 30,
                                    allowed_txn_cost_overage_burst_limit_us: 100_000, // 100 ms
                                    randomness_scalar: 20,
                                    max_estimate_us: 1_500_000, // 1.5s
                                    stored_observations_num_included_checkpoints: 10,
                                    stored_observations_limit: u64::MAX,
                                    stake_weighted_median_threshold: 0,
                                    default_none_duration_for_new_keys: false,
                                },
                            );

                        // Enable the new depth-first block sync logic.
                        cfg.feature_flags.consensus_batched_block_sync = true;

                        // Enable nitro attestation upgraded parsing logic and enable the
                        // native function on mainnet.
                        cfg.feature_flags.enable_nitro_attestation_upgraded_parsing = true;
                        cfg.feature_flags.enable_nitro_attestation = true;
                    }

                    // Limit the number of stored execution time observations at end of epoch.
                    cfg.feature_flags.per_object_congestion_control_mode =
                        PerObjectCongestionControlMode::ExecutionTimeEstimate(
                            ExecutionTimeEstimateParams {
                                target_utilization: 30,
                                allowed_txn_cost_overage_burst_limit_us: 100_000, // 100 ms
                                randomness_scalar: 20,
                                max_estimate_us: 1_500_000, // 1.5s
                                stored_observations_num_included_checkpoints: 10,
                                stored_observations_limit: 20,
                                stake_weighted_median_threshold: 0,
                                default_none_duration_for_new_keys: false,
                            },
                        );
                    cfg.feature_flags.allow_unbounded_system_objects = true;
                }
                85 => {
                    if chain != Chain::Mainnet && chain != Chain::Testnet {
                        cfg.feature_flags.enable_party_transfer = true;
                    }

                    cfg.feature_flags
                        .record_consensus_determined_version_assignments_in_prologue_v2 = true;
                    cfg.feature_flags.disallow_self_identifier = true;
                    cfg.feature_flags.per_object_congestion_control_mode =
                        PerObjectCongestionControlMode::ExecutionTimeEstimate(
                            ExecutionTimeEstimateParams {
                                target_utilization: 50,
                                allowed_txn_cost_overage_burst_limit_us: 500_000, // 500 ms
                                randomness_scalar: 20,
                                max_estimate_us: 1_500_000, // 1.5s
                                stored_observations_num_included_checkpoints: 10,
                                stored_observations_limit: 20,
                                stake_weighted_median_threshold: 0,
                                default_none_duration_for_new_keys: false,
                            },
                        );
                }
                86 => {
                    cfg.feature_flags.type_tags_in_object_runtime = true;
                    cfg.max_move_enum_variants = Some(move_core_types::VARIANT_COUNT_MAX);

                    // Set a stake_weighted_median_threshold for congestion control.
                    cfg.feature_flags.per_object_congestion_control_mode =
                        PerObjectCongestionControlMode::ExecutionTimeEstimate(
                            ExecutionTimeEstimateParams {
                                target_utilization: 50,
                                allowed_txn_cost_overage_burst_limit_us: 500_000, // 500 ms
                                randomness_scalar: 20,
                                max_estimate_us: 1_500_000, // 1.5s
                                stored_observations_num_included_checkpoints: 10,
                                stored_observations_limit: 20,
                                stake_weighted_median_threshold: 3334,
                                default_none_duration_for_new_keys: false,
                            },
                        );
                    // Enable party transfer for testnet.
                    if chain != Chain::Mainnet {
                        cfg.feature_flags.enable_party_transfer = true;
                    }
                }
                87 => {
                    if chain == Chain::Mainnet {
                        cfg.feature_flags.record_time_estimate_processed = true;
                    }
                    cfg.feature_flags.better_adapter_type_resolution_errors = true;
                }
                88 => {
                    cfg.feature_flags.record_time_estimate_processed = true;
                    cfg.tx_context_rgp_cost_base = Some(30);
                    cfg.feature_flags
                        .ignore_execution_time_observations_after_certs_closed = true;

                    // Disable backwards compatible behavior in execution time estimator for
                    // new protocol version.
                    cfg.feature_flags.per_object_congestion_control_mode =
                        PerObjectCongestionControlMode::ExecutionTimeEstimate(
                            ExecutionTimeEstimateParams {
                                target_utilization: 50,
                                allowed_txn_cost_overage_burst_limit_us: 500_000, // 500 ms
                                randomness_scalar: 20,
                                max_estimate_us: 1_500_000, // 1.5s
                                stored_observations_num_included_checkpoints: 10,
                                stored_observations_limit: 20,
                                stake_weighted_median_threshold: 3334,
                                default_none_duration_for_new_keys: true,
                            },
                        );
                }
                89 => {
                    cfg.feature_flags.dependency_linkage_error = true;
                    cfg.feature_flags.additional_multisig_checks = true;
                }
                90 => {
                    // 100x RGP
                    cfg.max_gas_price_rgp_factor_for_aborted_transactions = Some(100);
                    cfg.feature_flags.debug_fatal_on_move_invariant_violation = true;
                    cfg.feature_flags.additional_consensus_digest_indirect_state = true;
                    cfg.feature_flags.accept_passkey_in_multisig = true;
                    cfg.feature_flags.passkey_auth = true;
                    cfg.feature_flags.check_for_init_during_upgrade = true;

                    // Enable Mysticeti fastpath handlers on testnet.
                    if chain != Chain::Mainnet {
                        cfg.feature_flags.mysticeti_fastpath = true;
                    }
                }
                91 => {
                    cfg.feature_flags.per_command_shared_object_transfer_rules = true;
                }
                92 => {
                    cfg.feature_flags.per_command_shared_object_transfer_rules = false;
                }
                93 => {
                    cfg.feature_flags
                        .consensus_checkpoint_signature_key_includes_digest = true;
                }
                94 => {
                    // Decrease stored observations limit 20->18 to stay within system object size limit.
                    cfg.feature_flags.per_object_congestion_control_mode =
                        PerObjectCongestionControlMode::ExecutionTimeEstimate(
                            ExecutionTimeEstimateParams {
                                target_utilization: 50,
                                allowed_txn_cost_overage_burst_limit_us: 500_000, // 500 ms
                                randomness_scalar: 20,
                                max_estimate_us: 1_500_000, // 1.5s
                                stored_observations_num_included_checkpoints: 10,
                                stored_observations_limit: 18,
                                stake_weighted_median_threshold: 3334,
                                default_none_duration_for_new_keys: true,
                            },
                        );

                    // Enable party transfer on mainnet.
                    cfg.feature_flags.enable_party_transfer = true;
                }
                95 => {
                    cfg.type_name_id_base_cost = Some(52);

                    // Reudce the frequency of checkpoint splitting under high TPS.
                    cfg.max_transactions_per_checkpoint = Some(20_000);
                }
                96 => {
<<<<<<< HEAD
                    cfg.feature_flags.enable_coin_registry = true;
=======
                    cfg.feature_flags.correct_gas_payment_limit_check = true;
                    cfg.feature_flags.authority_capabilities_v2 = true;
                    cfg.feature_flags.use_mfp_txns_in_load_initial_object_debts = true;
                    cfg.feature_flags.cancel_for_failed_dkg_early = true;
>>>>>>> 23267e20
                }
                // Use this template when making changes:
                //
                //     // modify an existing constant.
                //     move_binary_format_version: Some(7),
                //
                //     // Add a new constant (which is set to None in prior versions).
                //     new_constant: Some(new_value),
                //
                //     // Remove a constant (ensure that it is never accessed during this version).
                //     max_move_object_size: None,
                _ => panic!("unsupported version {:?}", version),
            }
        }

        // Simtest specific overrides.
        if cfg!(msim) {
            // Trigger GC more often.
            cfg.consensus_gc_depth = Some(5);

            // Trigger checkpoint splitting more often.
            // cfg.max_transactions_per_checkpoint = Some(10);
            // FIXME: Re-introduce this once we resolve the checkpoint splitting issue
            // in the quarantine output.
        }

        cfg
    }

    // Extract the bytecode verifier config from this protocol config. `for_signing` indicates
    // whether this config is used for verification during signing or execution.
    pub fn verifier_config(&self, signing_limits: Option<(usize, usize)>) -> VerifierConfig {
        let (max_back_edges_per_function, max_back_edges_per_module) = if let Some((
            max_back_edges_per_function,
            max_back_edges_per_module,
        )) = signing_limits
        {
            (
                Some(max_back_edges_per_function),
                Some(max_back_edges_per_module),
            )
        } else {
            (None, None)
        };

        VerifierConfig {
            max_loop_depth: Some(self.max_loop_depth() as usize),
            max_generic_instantiation_length: Some(self.max_generic_instantiation_length() as usize),
            max_function_parameters: Some(self.max_function_parameters() as usize),
            max_basic_blocks: Some(self.max_basic_blocks() as usize),
            max_value_stack_size: self.max_value_stack_size() as usize,
            max_type_nodes: Some(self.max_type_nodes() as usize),
            max_push_size: Some(self.max_push_size() as usize),
            max_dependency_depth: Some(self.max_dependency_depth() as usize),
            max_fields_in_struct: Some(self.max_fields_in_struct() as usize),
            max_function_definitions: Some(self.max_function_definitions() as usize),
            max_data_definitions: Some(self.max_struct_definitions() as usize),
            max_constant_vector_len: Some(self.max_move_vector_len()),
            max_back_edges_per_function,
            max_back_edges_per_module,
            max_basic_blocks_in_script: None,
            max_identifier_len: self.max_move_identifier_len_as_option(), // Before protocol version 9, there was no limit
            disallow_self_identifier: self.feature_flags.disallow_self_identifier,
            allow_receiving_object_id: self.allow_receiving_object_id(),
            reject_mutable_random_on_entry_functions: self
                .reject_mutable_random_on_entry_functions(),
            bytecode_version: self.move_binary_format_version(),
            max_variants_in_enum: self.max_move_enum_variants_as_option(),
        }
    }

    /// Override one or more settings in the config, for testing.
    /// This must be called at the beginning of the test, before get_for_(min|max)_version is
    /// called, since those functions cache their return value.
    pub fn apply_overrides_for_testing(
        override_fn: impl Fn(ProtocolVersion, Self) -> Self + Send + 'static,
    ) -> OverrideGuard {
        CONFIG_OVERRIDE.with(|ovr| {
            let mut cur = ovr.borrow_mut();
            assert!(cur.is_none(), "config override already present");
            *cur = Some(Box::new(override_fn));
            OverrideGuard
        })
    }
}

// Setters for tests.
// This is only needed for feature_flags. Please suffix each setter with `_for_testing`.
// Non-feature_flags should already have test setters defined through macros.
impl ProtocolConfig {
    pub fn set_advance_to_highest_supported_protocol_version_for_testing(&mut self, val: bool) {
        self.feature_flags
            .advance_to_highest_supported_protocol_version = val
    }
    pub fn set_commit_root_state_digest_supported_for_testing(&mut self, val: bool) {
        self.feature_flags.commit_root_state_digest = val
    }
    pub fn set_zklogin_auth_for_testing(&mut self, val: bool) {
        self.feature_flags.zklogin_auth = val
    }
    pub fn set_enable_jwk_consensus_updates_for_testing(&mut self, val: bool) {
        self.feature_flags.enable_jwk_consensus_updates = val
    }
    pub fn set_random_beacon_for_testing(&mut self, val: bool) {
        self.feature_flags.random_beacon = val
    }

    pub fn set_upgraded_multisig_for_testing(&mut self, val: bool) {
        self.feature_flags.upgraded_multisig_supported = val
    }
    pub fn set_accept_zklogin_in_multisig_for_testing(&mut self, val: bool) {
        self.feature_flags.accept_zklogin_in_multisig = val
    }

    pub fn set_shared_object_deletion_for_testing(&mut self, val: bool) {
        self.feature_flags.shared_object_deletion = val;
    }

    pub fn set_narwhal_new_leader_election_schedule_for_testing(&mut self, val: bool) {
        self.feature_flags.narwhal_new_leader_election_schedule = val;
    }

    pub fn set_receive_object_for_testing(&mut self, val: bool) {
        self.feature_flags.receive_objects = val
    }
    pub fn set_narwhal_certificate_v2_for_testing(&mut self, val: bool) {
        self.feature_flags.narwhal_certificate_v2 = val
    }
    pub fn set_verify_legacy_zklogin_address_for_testing(&mut self, val: bool) {
        self.feature_flags.verify_legacy_zklogin_address = val
    }

    pub fn set_per_object_congestion_control_mode_for_testing(
        &mut self,
        val: PerObjectCongestionControlMode,
    ) {
        self.feature_flags.per_object_congestion_control_mode = val;
    }

    pub fn set_consensus_choice_for_testing(&mut self, val: ConsensusChoice) {
        self.feature_flags.consensus_choice = val;
    }

    pub fn set_consensus_network_for_testing(&mut self, val: ConsensusNetwork) {
        self.feature_flags.consensus_network = val;
    }

    pub fn set_zklogin_max_epoch_upper_bound_delta_for_testing(&mut self, val: Option<u64>) {
        self.feature_flags.zklogin_max_epoch_upper_bound_delta = val
    }

    pub fn set_disable_bridge_for_testing(&mut self) {
        self.feature_flags.bridge = false
    }

    pub fn set_mysticeti_num_leaders_per_round_for_testing(&mut self, val: Option<usize>) {
        self.feature_flags.mysticeti_num_leaders_per_round = val;
    }

    pub fn set_enable_soft_bundle_for_testing(&mut self, val: bool) {
        self.feature_flags.soft_bundle = val;
    }

    pub fn set_passkey_auth_for_testing(&mut self, val: bool) {
        self.feature_flags.passkey_auth = val
    }

    pub fn set_enable_party_transfer_for_testing(&mut self, val: bool) {
        self.feature_flags.enable_party_transfer = val
    }

    pub fn set_consensus_distributed_vote_scoring_strategy_for_testing(&mut self, val: bool) {
        self.feature_flags
            .consensus_distributed_vote_scoring_strategy = val;
    }

    pub fn set_consensus_round_prober_for_testing(&mut self, val: bool) {
        self.feature_flags.consensus_round_prober = val;
    }

    pub fn set_disallow_new_modules_in_deps_only_packages_for_testing(&mut self, val: bool) {
        self.feature_flags
            .disallow_new_modules_in_deps_only_packages = val;
    }

    pub fn set_correct_gas_payment_limit_check_for_testing(&mut self, val: bool) {
        self.feature_flags.correct_gas_payment_limit_check = val;
    }

    pub fn set_consensus_round_prober_probe_accepted_rounds(&mut self, val: bool) {
        self.feature_flags
            .consensus_round_prober_probe_accepted_rounds = val;
    }

    pub fn set_mysticeti_fastpath_for_testing(&mut self, val: bool) {
        self.feature_flags.mysticeti_fastpath = val;
    }

    pub fn set_accept_passkey_in_multisig_for_testing(&mut self, val: bool) {
        self.feature_flags.accept_passkey_in_multisig = val;
    }

    pub fn set_consensus_batched_block_sync_for_testing(&mut self, val: bool) {
        self.feature_flags.consensus_batched_block_sync = val;
    }

    pub fn set_enable_ptb_execution_v2_for_testing(&mut self, val: bool) {
        self.feature_flags.enable_ptb_execution_v2 = val;
    }

    pub fn set_record_time_estimate_processed_for_testing(&mut self, val: bool) {
        self.feature_flags.record_time_estimate_processed = val;
    }

    pub fn push_aliased_addresses_for_testing(
        &mut self,
        original: [u8; 32],
        aliased: [u8; 32],
        allowed_tx_digests: Vec<[u8; 32]>,
    ) {
        self.aliased_addresses.push(AliasedAddress {
            original,
            aliased,
            allowed_tx_digests,
        });
    }

    pub fn enable_accumulators_for_testing(&mut self) {
        self.feature_flags.enable_accumulators = true;
        self.feature_flags.allow_private_accumulator_entrypoints = true;
    }
}

type OverrideFn = dyn Fn(ProtocolVersion, ProtocolConfig) -> ProtocolConfig + Send;

thread_local! {
    static CONFIG_OVERRIDE: RefCell<Option<Box<OverrideFn>>> = RefCell::new(None);
}

#[must_use]
pub struct OverrideGuard;

impl Drop for OverrideGuard {
    fn drop(&mut self) {
        info!("restoring override fn");
        CONFIG_OVERRIDE.with(|ovr| {
            *ovr.borrow_mut() = None;
        });
    }
}

/// Defines which limit got crossed.
/// The value which crossed the limit and value of the limit crossed are embedded
#[derive(PartialEq, Eq)]
pub enum LimitThresholdCrossed {
    None,
    Soft(u128, u128),
    Hard(u128, u128),
}

/// Convenience function for comparing limit ranges
/// V::MAX must be at >= U::MAX and T::MAX
pub fn check_limit_in_range<T: Into<V>, U: Into<V>, V: PartialOrd + Into<u128>>(
    x: T,
    soft_limit: U,
    hard_limit: V,
) -> LimitThresholdCrossed {
    let x: V = x.into();
    let soft_limit: V = soft_limit.into();

    debug_assert!(soft_limit <= hard_limit);

    // It is important to preserve this comparison order because if soft_limit == hard_limit
    // we want LimitThresholdCrossed::Hard
    if x >= hard_limit {
        LimitThresholdCrossed::Hard(x.into(), hard_limit.into())
    } else if x < soft_limit {
        LimitThresholdCrossed::None
    } else {
        LimitThresholdCrossed::Soft(x.into(), soft_limit.into())
    }
}

#[macro_export]
macro_rules! check_limit {
    ($x:expr, $hard:expr) => {
        check_limit!($x, $hard, $hard)
    };
    ($x:expr, $soft:expr, $hard:expr) => {
        check_limit_in_range($x as u64, $soft, $hard)
    };
}

/// Used to check which limits were crossed if the TX is metered (not system tx)
/// Args are: is_metered, value_to_check, metered_limit, unmetered_limit
/// metered_limit is always less than or equal to unmetered_hard_limit
#[macro_export]
macro_rules! check_limit_by_meter {
    ($is_metered:expr, $x:expr, $metered_limit:expr, $unmetered_hard_limit:expr, $metric:expr) => {{
        // If this is metered, we use the metered_limit limit as the upper bound
        let (h, metered_str) = if $is_metered {
            ($metered_limit, "metered")
        } else {
            // Unmetered gets more headroom
            ($unmetered_hard_limit, "unmetered")
        };
        use sui_protocol_config::check_limit_in_range;
        let result = check_limit_in_range($x as u64, $metered_limit, h);
        match result {
            LimitThresholdCrossed::None => {}
            LimitThresholdCrossed::Soft(_, _) => {
                $metric.with_label_values(&[metered_str, "soft"]).inc();
            }
            LimitThresholdCrossed::Hard(_, _) => {
                $metric.with_label_values(&[metered_str, "hard"]).inc();
            }
        };
        result
    }};
}

pub fn is_mysticeti_fpc_enabled_in_env() -> Option<bool> {
    if let Ok(v) = std::env::var("CONSENSUS") {
        if v == "mysticeti_fpc" {
            return Some(true);
        } else if v == "mysticeti" {
            return Some(false);
        }
    }
    None
}

#[cfg(all(test, not(msim)))]
mod test {
    use insta::assert_yaml_snapshot;

    use super::*;

    #[test]
    fn snapshot_tests() {
        println!("\n============================================================================");
        println!("!                                                                          !");
        println!("! IMPORTANT: never update snapshots from this test. only add new versions! !");
        println!("!                                                                          !");
        println!("============================================================================\n");
        for chain_id in &[Chain::Unknown, Chain::Mainnet, Chain::Testnet] {
            // make Chain::Unknown snapshots compatible with pre-chain-id snapshots so that we
            // don't break the release-time compatibility tests. Once Chain Id configs have been
            // released everywhere, we can remove this and only test Mainnet and Testnet
            let chain_str = match chain_id {
                Chain::Unknown => "".to_string(),
                _ => format!("{:?}_", chain_id),
            };
            for i in MIN_PROTOCOL_VERSION..=MAX_PROTOCOL_VERSION {
                let cur = ProtocolVersion::new(i);
                assert_yaml_snapshot!(
                    format!("{}version_{}", chain_str, cur.as_u64()),
                    ProtocolConfig::get_for_version(cur, *chain_id)
                );
            }
        }
    }

    #[test]
    fn test_getters() {
        let prot: ProtocolConfig =
            ProtocolConfig::get_for_version(ProtocolVersion::new(1), Chain::Unknown);
        assert_eq!(
            prot.max_arguments(),
            prot.max_arguments_as_option().unwrap()
        );
    }

    #[test]
    fn test_setters() {
        let mut prot: ProtocolConfig =
            ProtocolConfig::get_for_version(ProtocolVersion::new(1), Chain::Unknown);
        prot.set_max_arguments_for_testing(123);
        assert_eq!(prot.max_arguments(), 123);

        prot.set_max_arguments_from_str_for_testing("321".to_string());
        assert_eq!(prot.max_arguments(), 321);

        prot.disable_max_arguments_for_testing();
        assert_eq!(prot.max_arguments_as_option(), None);

        prot.set_attr_for_testing("max_arguments".to_string(), "456".to_string());
        assert_eq!(prot.max_arguments(), 456);
    }

    #[test]
    #[should_panic(expected = "unsupported version")]
    fn max_version_test() {
        // When this does not panic, version higher than MAX_PROTOCOL_VERSION exists.
        // To fix, bump MAX_PROTOCOL_VERSION or disable this check for the version.
        let _ = ProtocolConfig::get_for_version_impl(
            ProtocolVersion::new(MAX_PROTOCOL_VERSION + 1),
            Chain::Unknown,
        );
    }

    #[test]
    fn lookup_by_string_test() {
        let prot: ProtocolConfig =
            ProtocolConfig::get_for_version(ProtocolVersion::new(1), Chain::Unknown);
        // Does not exist
        assert!(prot.lookup_attr("some random string".to_string()).is_none());

        assert!(
            prot.lookup_attr("max_arguments".to_string())
                == Some(ProtocolConfigValue::u32(prot.max_arguments())),
        );

        // We didnt have this in version 1
        assert!(prot
            .lookup_attr("max_move_identifier_len".to_string())
            .is_none());

        // But we did in version 9
        let prot: ProtocolConfig =
            ProtocolConfig::get_for_version(ProtocolVersion::new(9), Chain::Unknown);
        assert!(
            prot.lookup_attr("max_move_identifier_len".to_string())
                == Some(ProtocolConfigValue::u64(prot.max_move_identifier_len()))
        );

        let prot: ProtocolConfig =
            ProtocolConfig::get_for_version(ProtocolVersion::new(1), Chain::Unknown);
        // We didnt have this in version 1
        assert!(prot
            .attr_map()
            .get("max_move_identifier_len")
            .unwrap()
            .is_none());
        // We had this in version 1
        assert!(
            prot.attr_map().get("max_arguments").unwrap()
                == &Some(ProtocolConfigValue::u32(prot.max_arguments()))
        );

        // Check feature flags
        let prot: ProtocolConfig =
            ProtocolConfig::get_for_version(ProtocolVersion::new(1), Chain::Unknown);
        // Does not exist
        assert!(prot
            .feature_flags
            .lookup_attr("some random string".to_owned())
            .is_none());
        assert!(!prot
            .feature_flags
            .attr_map()
            .contains_key("some random string"));

        // Was false in v1
        assert!(
            prot.feature_flags
                .lookup_attr("package_upgrades".to_owned())
                == Some(false)
        );
        assert!(
            prot.feature_flags
                .attr_map()
                .get("package_upgrades")
                .unwrap()
                == &false
        );
        let prot: ProtocolConfig =
            ProtocolConfig::get_for_version(ProtocolVersion::new(4), Chain::Unknown);
        // Was true from v3 and up
        assert!(
            prot.feature_flags
                .lookup_attr("package_upgrades".to_owned())
                == Some(true)
        );
        assert!(
            prot.feature_flags
                .attr_map()
                .get("package_upgrades")
                .unwrap()
                == &true
        );
    }

    #[test]
    fn limit_range_fn_test() {
        let low = 100u32;
        let high = 10000u64;

        assert!(check_limit!(1u8, low, high) == LimitThresholdCrossed::None);
        assert!(matches!(
            check_limit!(255u16, low, high),
            LimitThresholdCrossed::Soft(255u128, 100)
        ));
        // This wont compile because lossy
        //assert!(check_limit!(100000000u128, low, high) == LimitThresholdCrossed::None);
        // This wont compile because lossy
        //assert!(check_limit!(100000000usize, low, high) == LimitThresholdCrossed::None);

        assert!(matches!(
            check_limit!(2550000u64, low, high),
            LimitThresholdCrossed::Hard(2550000, 10000)
        ));

        assert!(matches!(
            check_limit!(2550000u64, high, high),
            LimitThresholdCrossed::Hard(2550000, 10000)
        ));

        assert!(matches!(
            check_limit!(1u8, high),
            LimitThresholdCrossed::None
        ));

        assert!(check_limit!(255u16, high) == LimitThresholdCrossed::None);

        assert!(matches!(
            check_limit!(2550000u64, high),
            LimitThresholdCrossed::Hard(2550000, 10000)
        ));
    }
}<|MERGE_RESOLUTION|>--- conflicted
+++ resolved
@@ -19,6 +19,7 @@
 
 /// The minimum and maximum protocol versions supported by this build.
 const MIN_PROTOCOL_VERSION: u64 = 1;
+const MAX_PROTOCOL_VERSION: u64 = 96;
 const MAX_PROTOCOL_VERSION: u64 = 96;
 
 // Record history of protocol version allocations here:
@@ -789,19 +790,17 @@
     #[serde(skip_serializing_if = "is_false")]
     per_command_shared_object_transfer_rules: bool,
 
-<<<<<<< HEAD
+    // If true, use MFP txns in load initial object debts.
+    #[serde(skip_serializing_if = "is_false")]
+    use_mfp_txns_in_load_initial_object_debts: bool,
+
+    // If true, cancel randomness-using txns when DKG has failed *before* doing other congestion checks.
+    #[serde(skip_serializing_if = "is_false")]
+    cancel_for_failed_dkg_early: bool,
+
     // Enable coin registry protocol
     #[serde(skip_serializing_if = "is_false")]
     enable_coin_registry: bool,
-=======
-    // If true, use MFP txns in load initial object debts.
-    #[serde(skip_serializing_if = "is_false")]
-    use_mfp_txns_in_load_initial_object_debts: bool,
-
-    // If true, cancel randomness-using txns when DKG has failed *before* doing other congestion checks.
-    #[serde(skip_serializing_if = "is_false")]
-    cancel_for_failed_dkg_early: bool,
->>>>>>> 23267e20
 }
 
 fn is_false(b: &bool) -> bool {
@@ -4002,14 +4001,11 @@
                     cfg.max_transactions_per_checkpoint = Some(20_000);
                 }
                 96 => {
-<<<<<<< HEAD
-                    cfg.feature_flags.enable_coin_registry = true;
-=======
                     cfg.feature_flags.correct_gas_payment_limit_check = true;
                     cfg.feature_flags.authority_capabilities_v2 = true;
                     cfg.feature_flags.use_mfp_txns_in_load_initial_object_debts = true;
                     cfg.feature_flags.cancel_for_failed_dkg_early = true;
->>>>>>> 23267e20
+                    cfg.feature_flags.enable_coin_registry = true;
                 }
                 // Use this template when making changes:
                 //
