--- conflicted
+++ resolved
@@ -240,23 +240,13 @@
         next_epoch_worker_address: ~
         extra_fields:
           id:
-<<<<<<< HEAD
-            id: "0x7831144a23d350526c67e02d82431dc2348a3d2b489e1d82f7c1208eb6ec0ee5"
+            id: "0x061e969c90542551fda83e5107b1ae4d7f91f4f9177bcc2cf78ae36f4c0b0f80"
           size: 0
       voting_power: 10000
-      operation_cap_id: "0x791fc9cfa9557e5f4697291f281d8409f48401cfbdeb3c92415c783ff2893629"
+      operation_cap_id: "0xbd2125b27d70efc7ffd66fef97ead4f11c274f8202d9fb6bfb85176b1c42a3c5"
       gas_price: 1000
       staking_pool:
-        id: "0x918bfea4ef4716081034829647bd6610231cdbec4173881d401c0c020a2136ae"
-=======
-            id: "0xff26952fcde08d666cb0674ee65d5ea91b35683b47714c81372c146c35a0b784"
-          size: 0
-      voting_power: 10000
-      operation_cap_id: "0xb47b642bd1d9ddacdabdd7ad44ae9767c35deacc00a24ac95d93cc241e1f05fd"
-      gas_price: 1000
-      staking_pool:
-        id: "0x29263e564277d24eb466e93b1cfee5bbac71d9f4f5aad7d8080f0ddcf453ab0d"
->>>>>>> 1240efe7
+        id: "0xdf65af29cf1ac50e1113fe95d231837636f988b938add584afa8cec9d570799a"
         activation_epoch: 0
         deactivation_epoch: ~
         sui_balance: 20000000000000000
@@ -264,22 +254,14 @@
           value: 0
         pool_token_balance: 20000000000000000
         exchange_rates:
-<<<<<<< HEAD
-          id: "0x32990e0521fcdc332e862016083e567aab212e713a4ed504b4964cd6d8b282b1"
-=======
-          id: "0x3a3243b0c11ae5552c3def5d5cf4abc18c3759ce97e425a1ae39b4f295ee7afb"
->>>>>>> 1240efe7
+          id: "0x40cebf19af81a9635389f80e2d7ab86ae08184a45a2078dc6032df72f5655b37"
           size: 1
         pending_stake: 0
         pending_total_sui_withdraw: 0
         pending_pool_token_withdraw: 0
         extra_fields:
           id:
-<<<<<<< HEAD
-            id: "0x93e5fd9fea32ef804e4087e48bb5e41a9cc914e719f43b99242cedfd90a4e326"
-=======
-            id: "0x719d9dbd23124de69ad823b81923a087598c9a963f77c502cb02b2941b822f21"
->>>>>>> 1240efe7
+            id: "0x304bfa4c5975a373f57593b48a6186a06909f6e4e8f273d3df635c4e1a7af352"
           size: 0
       commission_rate: 200
       next_epoch_stake: 20000000000000000
@@ -287,49 +269,27 @@
       next_epoch_commission_rate: 200
       extra_fields:
         id:
-<<<<<<< HEAD
-          id: "0x9c8041f3a798ec8b6216935dc291a83ce9a5e8818991e73d9fc06c35e5c3d5cb"
+          id: "0xcb99ccc4442a2114b86de35611d64ca9d88638e34a14ca2da4d7357361d69b18"
         size: 0
   pending_active_validators:
     contents:
-      id: "0x0f0295ac083c2fb01f823c8c5f996848eeab29b6f954ca5472a2263a183a2ee4"
+      id: "0xb3354e92e13fb0e515e5824419ad076e3a6aca6e0eb8742ddbd3b6575f935fe1"
       size: 0
   pending_removals: []
   staking_pool_mappings:
-    id: "0xb8f1e53a48cf224da8db0a2368a473fa7371eaf290ec4dc7e4ca8116e2566101"
+    id: "0x73c51249c5052e87cfd1ce181b29d59e1885d521f9d464e0cb0e2bcc7ea7473d"
     size: 1
   inactive_validators:
-    id: "0xbf78fab59824bfe174f9c4a98ff42c6e841db98a0a32a3e1c5af791c857c8013"
+    id: "0x6c6c9e1b8142ddeeb7b4e29548970beeec2258d4d615f8c950377e74408978ae"
     size: 0
   validator_candidates:
-    id: "0x9b640c035f07b33f3c3b95f9083a9e3c1796179c6efe8a20db62d3dca46e1325"
-=======
-          id: "0x3acdce9a3620b2a0a8528890a2816b759d010f934db71cecde61ceb64088314e"
-        size: 0
-  pending_active_validators:
-    contents:
-      id: "0x13a1793ba05a27f596b0ddbd38e6d3a6cce488049ae49851eef737818f0ab22d"
-      size: 0
-  pending_removals: []
-  staking_pool_mappings:
-    id: "0xd9fef5290e9360bd687c36b474d8e4d70b0fafd613fd4e3b7bde8963003b9ed6"
-    size: 1
-  inactive_validators:
-    id: "0xffdc9ad7b95d754dc855423cd68c629b39317209cf56976b1b077fdb1d279a7b"
-    size: 0
-  validator_candidates:
-    id: "0xd9a148d973e3f06a4d14622cd2ce42efbb165a37f8eb4fc743bc38e038d741ed"
->>>>>>> 1240efe7
+    id: "0x1a96a5e37a18fa09713f9f1622c5cafd770654862586c40aa64cb9952fcf6553"
     size: 0
   at_risk_validators:
     contents: []
   extra_fields:
     id:
-<<<<<<< HEAD
-      id: "0x220f5aafcfcb9fea816760a3b7cdb02963133c5aeaad9797cfe6d6f881d8f2e0"
-=======
-      id: "0xa005e99734482f57801b9c72e1438eacdff58f97dfdda8603f03cde6359d1dda"
->>>>>>> 1240efe7
+      id: "0x0b8371d47612c0a3b3435f2dcb742d696fe2e641a11d2d60b2c5a3b16e289f8b"
     size: 0
 storage_fund:
   total_object_storage_rebates:
@@ -346,11 +306,7 @@
   validator_low_stake_grace_period: 7
   extra_fields:
     id:
-<<<<<<< HEAD
-      id: "0x7264c040f5d519ae969543afcaf8c008d6b58c9186637c6690b68510e580b7ed"
-=======
-      id: "0x3abb80f21256d6c23f70d9d509519f0d0f42e810a9482ba31148e4b8939dbb97"
->>>>>>> 1240efe7
+      id: "0x2e3556ebec1c80a62cdd7202679e9cb6e6d32818b172930dd494b7031ca9f7b8"
     size: 0
 reference_gas_price: 1000
 validator_report_records:
@@ -364,11 +320,7 @@
   stake_subsidy_decrease_rate: 1000
   extra_fields:
     id:
-<<<<<<< HEAD
-      id: "0x9fd68dd843c35e4c67fb7785953a310eeddf7246912b9cade0934bc1c686e58e"
-=======
-      id: "0x6b4cb02b61e8cdf42569892b65eeb5cc240ef2d71fdc60daafdb5c4c5798d942"
->>>>>>> 1240efe7
+      id: "0xd7f71e8751e06284b1d243f3e64df587d4bdb015d2ec31fc3801853f996545c7"
     size: 0
 safe_mode: false
 safe_mode_storage_rewards:
@@ -380,9 +332,5 @@
 epoch_start_timestamp_ms: 10
 extra_fields:
   id:
-<<<<<<< HEAD
-    id: "0x8f0fae1d02618bbbb71bf7ceafea98850009ccca3d34b3ff34e1c1f7ee9cc698"
-=======
-    id: "0x2ca2327c9f8450a7c651ecbe04edf69ec1dfdbb2b1f232ddfef437a72997d6c4"
->>>>>>> 1240efe7
+    id: "0xb8b3a31d28127dc7b34cfbae3f197b01992a6a7d568e7ad0ade33909c5fee6e4"
   size: 0
