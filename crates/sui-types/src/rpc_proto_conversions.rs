// Copyright (c) Mysten Labs, Inc.
// SPDX-License-Identifier: Apache-2.0

//! Module for conversions from sui-core types to rpc protos

use crate::crypto::SuiSignature;
use crate::message_envelope::Message as _;
use sui_rpc::field::FieldMaskTree;
use sui_rpc::merge::Merge;
use sui_rpc::proto::sui::rpc::v2::*;

//
// CheckpointSummary
//

impl From<crate::full_checkpoint_content::CheckpointData> for Checkpoint {
    fn from(checkpoint_data: crate::full_checkpoint_content::CheckpointData) -> Self {
        Self::merge_from(checkpoint_data, &FieldMaskTree::new_wildcard())
    }
}

impl Merge<crate::full_checkpoint_content::CheckpointData> for Checkpoint {
    fn merge(
        &mut self,
        source: crate::full_checkpoint_content::CheckpointData,
        mask: &FieldMaskTree,
    ) {
        let sequence_number = source.checkpoint_summary.sequence_number;
        let timestamp_ms = source.checkpoint_summary.timestamp_ms;

        let summary = source.checkpoint_summary.data();
        let signature = source.checkpoint_summary.auth_sig();

        self.merge(summary, mask);
        self.merge(signature.clone(), mask);

        if mask.contains(Checkpoint::CONTENTS_FIELD.name) {
            self.merge(&source.checkpoint_contents, mask);
        }

        if let Some(submask) = mask.subtree(Checkpoint::TRANSACTIONS_FIELD.name) {
            self.transactions = source
                .transactions
                .into_iter()
                .map(|t| {
                    let mut transaction = ExecutedTransaction::merge_from(t, &submask);
                    transaction.checkpoint = submask
                        .contains(ExecutedTransaction::CHECKPOINT_FIELD)
                        .then_some(sequence_number);
                    transaction.timestamp = submask
                        .contains(ExecutedTransaction::TIMESTAMP_FIELD)
                        .then(|| sui_rpc::proto::timestamp_ms_to_proto(timestamp_ms));
                    transaction
                })
                .collect();
        }
    }
}

impl Merge<crate::full_checkpoint_content::CheckpointTransaction> for ExecutedTransaction {
    fn merge(
        &mut self,
        source: crate::full_checkpoint_content::CheckpointTransaction,
        mask: &FieldMaskTree,
    ) {
        if mask.contains(ExecutedTransaction::DIGEST_FIELD) {
            self.digest = Some(source.transaction.digest().to_string());
        }

        let (transaction_data, signatures) = {
            let sender_signed = source.transaction.into_data().into_inner();
            (
                sender_signed.intent_message.value,
                sender_signed.tx_signatures,
            )
        };

        if let Some(submask) = mask.subtree(ExecutedTransaction::TRANSACTION_FIELD) {
            self.transaction = Some(Transaction::merge_from(transaction_data, &submask));
        }

        if let Some(submask) = mask.subtree(ExecutedTransaction::SIGNATURES_FIELD) {
            self.signatures = signatures
                .into_iter()
                .map(|s| UserSignature::merge_from(s, &submask))
                .collect();
        }

        if let Some(submask) = mask.subtree(ExecutedTransaction::EFFECTS_FIELD) {
            self.effects = Some(TransactionEffects::merge_from(&source.effects, &submask));
        }

        if let Some(submask) = mask.subtree(ExecutedTransaction::EVENTS_FIELD) {
            self.events = source
                .events
                .map(|events| TransactionEvents::merge_from(events, &submask));
        }

        if let Some(submask) = mask.subtree(ExecutedTransaction::INPUT_OBJECTS_FIELD) {
            self.input_objects = source
                .input_objects
                .into_iter()
                .map(|o| Object::merge_from(o, &submask))
                .collect();
        }

        if let Some(submask) = mask.subtree(ExecutedTransaction::OUTPUT_OBJECTS_FIELD) {
            self.output_objects = source
                .output_objects
                .into_iter()
                .map(|o| Object::merge_from(o, &submask))
                .collect();
        }
    }
}

//
// CheckpointSummary
//

impl From<crate::messages_checkpoint::CheckpointSummary> for CheckpointSummary {
    fn from(summary: crate::messages_checkpoint::CheckpointSummary) -> Self {
        Self::merge_from(summary, &FieldMaskTree::new_wildcard())
    }
}

impl Merge<crate::messages_checkpoint::CheckpointSummary> for CheckpointSummary {
    fn merge(
        &mut self,
        source: crate::messages_checkpoint::CheckpointSummary,
        mask: &FieldMaskTree,
    ) {
        if mask.contains(Self::BCS_FIELD) {
            let mut bcs = Bcs::serialize(&source).unwrap();
            bcs.name = Some("CheckpointSummary".to_owned());
            self.bcs = Some(bcs);
        }

        if mask.contains(Self::DIGEST_FIELD) {
            self.digest = Some(source.digest().to_string());
        }

        let crate::messages_checkpoint::CheckpointSummary {
            epoch,
            sequence_number,
            network_total_transactions,
            content_digest,
            previous_digest,
            epoch_rolling_gas_cost_summary,
            timestamp_ms,
            checkpoint_commitments,
            end_of_epoch_data,
            version_specific_data,
        } = source;

        if mask.contains(Self::EPOCH_FIELD) {
            self.epoch = Some(epoch);
        }

        if mask.contains(Self::SEQUENCE_NUMBER_FIELD) {
            self.sequence_number = Some(sequence_number);
        }

        if mask.contains(Self::TOTAL_NETWORK_TRANSACTIONS_FIELD) {
            self.total_network_transactions = Some(network_total_transactions);
        }

        if mask.contains(Self::CONTENT_DIGEST_FIELD) {
            self.content_digest = Some(content_digest.to_string());
        }

        if mask.contains(Self::PREVIOUS_DIGEST_FIELD) {
            self.previous_digest = previous_digest.map(|d| d.to_string());
        }

        if mask.contains(Self::EPOCH_ROLLING_GAS_COST_SUMMARY_FIELD) {
            self.epoch_rolling_gas_cost_summary = Some(epoch_rolling_gas_cost_summary.into());
        }

        if mask.contains(Self::TIMESTAMP_FIELD) {
            self.timestamp = Some(sui_rpc::proto::timestamp_ms_to_proto(timestamp_ms));
        }

        if mask.contains(Self::COMMITMENTS_FIELD) {
            self.commitments = checkpoint_commitments.into_iter().map(Into::into).collect();
        }

        if mask.contains(Self::END_OF_EPOCH_DATA_FIELD) {
            self.end_of_epoch_data = end_of_epoch_data.map(Into::into);
        }

        if mask.contains(Self::VERSION_SPECIFIC_DATA_FIELD) {
            self.version_specific_data = Some(version_specific_data.into());
        }
    }
}

//
// GasCostSummary
//

impl From<crate::gas::GasCostSummary> for GasCostSummary {
    fn from(
        crate::gas::GasCostSummary {
            computation_cost,
            storage_cost,
            storage_rebate,
            non_refundable_storage_fee,
        }: crate::gas::GasCostSummary,
    ) -> Self {
        let mut message = Self::default();
        message.computation_cost = Some(computation_cost);
        message.storage_cost = Some(storage_cost);
        message.storage_rebate = Some(storage_rebate);
        message.non_refundable_storage_fee = Some(non_refundable_storage_fee);
        message
    }
}

//
// CheckpointCommitment
//

impl From<crate::messages_checkpoint::CheckpointCommitment> for CheckpointCommitment {
    fn from(value: crate::messages_checkpoint::CheckpointCommitment) -> Self {
        use checkpoint_commitment::CheckpointCommitmentKind;

        let mut message = Self::default();

        let kind = match value {
            crate::messages_checkpoint::CheckpointCommitment::ECMHLiveObjectSetDigest(digest) => {
                message.digest = Some(digest.digest.to_string());
                CheckpointCommitmentKind::EcmhLiveObjectSet
            }
            crate::messages_checkpoint::CheckpointCommitment::CheckpointArtifactsDigest(digest) => {
                message.digest = Some(digest.to_string());
                CheckpointCommitmentKind::CheckpointArtifacts
            }
        };

        message.set_kind(kind);
        message
    }
}

//
// EndOfEpochData
//

impl From<crate::messages_checkpoint::EndOfEpochData> for EndOfEpochData {
    fn from(
        crate::messages_checkpoint::EndOfEpochData {
            next_epoch_committee,
            next_epoch_protocol_version,
            epoch_commitments,
        }: crate::messages_checkpoint::EndOfEpochData,
    ) -> Self {
        let mut message = Self::default();

        message.next_epoch_committee = next_epoch_committee
            .into_iter()
            .map(|(name, weight)| {
                let mut member = ValidatorCommitteeMember::default();
                member.public_key = Some(name.0.to_vec().into());
                member.weight = Some(weight);
                member
            })
            .collect();
        message.next_epoch_protocol_version = Some(next_epoch_protocol_version.as_u64());
        message.epoch_commitments = epoch_commitments.into_iter().map(Into::into).collect();

        message
    }
}

//
// CheckpointContents
//

impl From<crate::messages_checkpoint::CheckpointContents> for CheckpointContents {
    fn from(value: crate::messages_checkpoint::CheckpointContents) -> Self {
        Self::merge_from(value, &FieldMaskTree::new_wildcard())
    }
}

impl Merge<crate::messages_checkpoint::CheckpointContents> for CheckpointContents {
    fn merge(
        &mut self,
        source: crate::messages_checkpoint::CheckpointContents,
        mask: &FieldMaskTree,
    ) {
        if mask.contains(Self::BCS_FIELD) {
            let mut bcs = Bcs::serialize(&source).unwrap();
            bcs.name = Some("CheckpointContents".to_owned());
            self.bcs = Some(bcs);
        }

        if mask.contains(Self::DIGEST_FIELD) {
            self.digest = Some(source.digest().to_string());
        }

        if mask.contains(Self::VERSION_FIELD) {
            self.version = Some(1);
        }

        if mask.contains(Self::TRANSACTIONS_FIELD) {
            self.transactions = source
                .into_iter_with_signatures()
                .map(|(digests, sigs)| {
                    let mut info = CheckpointedTransactionInfo::default();
                    info.transaction = Some(digests.transaction.to_string());
                    info.effects = Some(digests.effects.to_string());
                    info.signatures = sigs.into_iter().map(Into::into).collect();
                    info
                })
                .collect();
        }
    }
}

impl Merge<&crate::messages_checkpoint::CheckpointContents> for Checkpoint {
    fn merge(
        &mut self,
        source: &crate::messages_checkpoint::CheckpointContents,
        mask: &FieldMaskTree,
    ) {
        if let Some(submask) = mask.subtree(Self::CONTENTS_FIELD.name) {
            self.contents = Some(CheckpointContents::merge_from(source.to_owned(), &submask));
        }
    }
}

//
// Checkpoint
//

impl Merge<&crate::messages_checkpoint::CheckpointSummary> for Checkpoint {
    fn merge(
        &mut self,
        source: &crate::messages_checkpoint::CheckpointSummary,
        mask: &FieldMaskTree,
    ) {
        if mask.contains(Self::SEQUENCE_NUMBER_FIELD) {
            self.sequence_number = Some(source.sequence_number);
        }

        if mask.contains(Self::DIGEST_FIELD) {
            self.digest = Some(source.digest().to_string());
        }

        if let Some(submask) = mask.subtree(Self::SUMMARY_FIELD) {
            self.summary = Some(CheckpointSummary::merge_from(source.clone(), &submask));
        }
    }
}

impl<const T: bool> Merge<crate::crypto::AuthorityQuorumSignInfo<T>> for Checkpoint {
    fn merge(&mut self, source: crate::crypto::AuthorityQuorumSignInfo<T>, mask: &FieldMaskTree) {
        if mask.contains(Self::SIGNATURE_FIELD) {
            self.signature = Some(source.into());
        }
    }
}

impl Merge<crate::messages_checkpoint::CheckpointContents> for Checkpoint {
    fn merge(
        &mut self,
        source: crate::messages_checkpoint::CheckpointContents,
        mask: &FieldMaskTree,
    ) {
        if let Some(submask) = mask.subtree(Self::CONTENTS_FIELD) {
            self.contents = Some(CheckpointContents::merge_from(source, &submask));
        }
    }
}

//
// Event
//

impl From<crate::event::Event> for Event {
    fn from(value: crate::event::Event) -> Self {
        Self::merge_from(value, &FieldMaskTree::new_wildcard())
    }
}

impl Merge<crate::event::Event> for Event {
    fn merge(&mut self, source: crate::event::Event, mask: &FieldMaskTree) {
        if mask.contains(Self::PACKAGE_ID_FIELD) {
            self.package_id = Some(source.package_id.to_canonical_string(true));
        }

        if mask.contains(Self::MODULE_FIELD) {
            self.module = Some(source.transaction_module.to_string());
        }

        if mask.contains(Self::SENDER_FIELD) {
            self.sender = Some(source.sender.to_string());
        }

        if mask.contains(Self::EVENT_TYPE_FIELD) {
            self.event_type = Some(source.type_.to_canonical_string(true));
        }

        if mask.contains(Self::CONTENTS_FIELD) {
            let mut bcs = Bcs::from(source.contents);
            bcs.name = Some(source.type_.to_canonical_string(true));
            self.contents = Some(bcs);
        }
    }
}

//
// TransactionEvents
//

impl From<crate::effects::TransactionEvents> for TransactionEvents {
    fn from(value: crate::effects::TransactionEvents) -> Self {
        Self::merge_from(value, &FieldMaskTree::new_wildcard())
    }
}

impl Merge<crate::effects::TransactionEvents> for TransactionEvents {
    fn merge(&mut self, source: crate::effects::TransactionEvents, mask: &FieldMaskTree) {
        if mask.contains(Self::BCS_FIELD) {
            let mut bcs = Bcs::serialize(&source).unwrap();
            bcs.name = Some("TransactionEvents".to_owned());
            self.bcs = Some(bcs);
        }

        if mask.contains(Self::DIGEST_FIELD) {
            self.digest = Some(source.digest().to_string());
        }

        if let Some(events_mask) = mask.subtree(Self::EVENTS_FIELD) {
            self.events = source
                .data
                .into_iter()
                .map(|event| Event::merge_from(event, &events_mask))
                .collect();
        }
    }
}

//
// SystemState
//

impl From<crate::sui_system_state::SuiSystemState> for SystemState {
    fn from(value: crate::sui_system_state::SuiSystemState) -> Self {
        match value {
            crate::sui_system_state::SuiSystemState::V1(v1) => v1.into(),
            crate::sui_system_state::SuiSystemState::V2(v2) => v2.into(),

            #[allow(unreachable_patterns)]
            _ => Self::default(),
        }
    }
}

impl From<crate::sui_system_state::sui_system_state_inner_v1::SuiSystemStateInnerV1>
    for SystemState
{
    fn from(
        crate::sui_system_state::sui_system_state_inner_v1::SuiSystemStateInnerV1 {
            epoch,
            protocol_version,
            system_state_version,
            validators,
            storage_fund,
            parameters,
            reference_gas_price,
            validator_report_records,
            stake_subsidy,
            safe_mode,
            safe_mode_storage_rewards,
            safe_mode_computation_rewards,
            safe_mode_storage_rebates,
            safe_mode_non_refundable_storage_fee,
            epoch_start_timestamp_ms,
            extra_fields,
        }: crate::sui_system_state::sui_system_state_inner_v1::SuiSystemStateInnerV1,
    ) -> Self {
        let validator_report_records = validator_report_records
            .contents
            .into_iter()
            .map(|entry| {
                let mut record = ValidatorReportRecord::default();
                record.reported = Some(entry.key.to_string());
                record.reporters = entry
                    .value
                    .contents
                    .iter()
                    .map(ToString::to_string)
                    .collect();
                record
            })
            .collect();

        let mut message = Self::default();

        message.version = Some(system_state_version);
        message.epoch = Some(epoch);
        message.protocol_version = Some(protocol_version);
        message.validators = Some(validators.into());
        message.storage_fund = Some(storage_fund.into());
        message.parameters = Some(parameters.into());
        message.reference_gas_price = Some(reference_gas_price);
        message.validator_report_records = validator_report_records;
        message.stake_subsidy = Some(stake_subsidy.into());
        message.safe_mode = Some(safe_mode);
        message.safe_mode_storage_rewards = Some(safe_mode_storage_rewards.value());
        message.safe_mode_computation_rewards = Some(safe_mode_computation_rewards.value());
        message.safe_mode_storage_rebates = Some(safe_mode_storage_rebates);
        message.safe_mode_non_refundable_storage_fee = Some(safe_mode_non_refundable_storage_fee);
        message.epoch_start_timestamp_ms = Some(epoch_start_timestamp_ms);
        message.extra_fields = Some(extra_fields.into());
        message
    }
}

impl From<crate::sui_system_state::sui_system_state_inner_v2::SuiSystemStateInnerV2>
    for SystemState
{
    fn from(
        crate::sui_system_state::sui_system_state_inner_v2::SuiSystemStateInnerV2 {
            epoch,
            protocol_version,
            system_state_version,
            validators,
            storage_fund,
            parameters,
            reference_gas_price,
            validator_report_records,
            stake_subsidy,
            safe_mode,
            safe_mode_storage_rewards,
            safe_mode_computation_rewards,
            safe_mode_storage_rebates,
            safe_mode_non_refundable_storage_fee,
            epoch_start_timestamp_ms,
            extra_fields,
        }: crate::sui_system_state::sui_system_state_inner_v2::SuiSystemStateInnerV2,
    ) -> Self {
        let validator_report_records = validator_report_records
            .contents
            .into_iter()
            .map(|entry| {
                let mut record = ValidatorReportRecord::default();
                record.reported = Some(entry.key.to_string());
                record.reporters = entry
                    .value
                    .contents
                    .iter()
                    .map(ToString::to_string)
                    .collect();
                record
            })
            .collect();

        let mut message = Self::default();

        message.version = Some(system_state_version);
        message.epoch = Some(epoch);
        message.protocol_version = Some(protocol_version);
        message.validators = Some(validators.into());
        message.storage_fund = Some(storage_fund.into());
        message.parameters = Some(parameters.into());
        message.reference_gas_price = Some(reference_gas_price);
        message.validator_report_records = validator_report_records;
        message.stake_subsidy = Some(stake_subsidy.into());
        message.safe_mode = Some(safe_mode);
        message.safe_mode_storage_rewards = Some(safe_mode_storage_rewards.value());
        message.safe_mode_computation_rewards = Some(safe_mode_computation_rewards.value());
        message.safe_mode_storage_rebates = Some(safe_mode_storage_rebates);
        message.safe_mode_non_refundable_storage_fee = Some(safe_mode_non_refundable_storage_fee);
        message.epoch_start_timestamp_ms = Some(epoch_start_timestamp_ms);
        message.extra_fields = Some(extra_fields.into());
        message
    }
}

impl From<crate::collection_types::Bag> for MoveTable {
    fn from(crate::collection_types::Bag { id, size }: crate::collection_types::Bag) -> Self {
        let mut message = Self::default();
        message.id = Some(id.id.bytes.to_canonical_string(true));
        message.size = Some(size);
        message
    }
}

impl From<crate::collection_types::Table> for MoveTable {
    fn from(crate::collection_types::Table { id, size }: crate::collection_types::Table) -> Self {
        let mut message = Self::default();
        message.id = Some(id.to_canonical_string(true));
        message.size = Some(size);
        message
    }
}

impl From<crate::collection_types::TableVec> for MoveTable {
    fn from(value: crate::collection_types::TableVec) -> Self {
        value.contents.into()
    }
}

impl From<crate::sui_system_state::sui_system_state_inner_v1::StakeSubsidyV1> for StakeSubsidy {
    fn from(
        crate::sui_system_state::sui_system_state_inner_v1::StakeSubsidyV1 {
            balance,
            distribution_counter,
            current_distribution_amount,
            stake_subsidy_period_length,
            stake_subsidy_decrease_rate,
            extra_fields,
        }: crate::sui_system_state::sui_system_state_inner_v1::StakeSubsidyV1,
    ) -> Self {
        let mut message = Self::default();
        message.balance = Some(balance.value());
        message.distribution_counter = Some(distribution_counter);
        message.current_distribution_amount = Some(current_distribution_amount);
        message.stake_subsidy_period_length = Some(stake_subsidy_period_length);
        message.stake_subsidy_decrease_rate = Some(stake_subsidy_decrease_rate.into());
        message.extra_fields = Some(extra_fields.into());
        message
    }
}

impl From<crate::sui_system_state::sui_system_state_inner_v1::SystemParametersV1>
    for SystemParameters
{
    fn from(
        crate::sui_system_state::sui_system_state_inner_v1::SystemParametersV1 {
            epoch_duration_ms,
            stake_subsidy_start_epoch,
            max_validator_count,
            min_validator_joining_stake,
            validator_low_stake_threshold,
            validator_very_low_stake_threshold,
            validator_low_stake_grace_period,
            extra_fields,
        }: crate::sui_system_state::sui_system_state_inner_v1::SystemParametersV1,
    ) -> Self {
        let mut message = Self::default();
        message.epoch_duration_ms = Some(epoch_duration_ms);
        message.stake_subsidy_start_epoch = Some(stake_subsidy_start_epoch);
        message.min_validator_count = None;
        message.max_validator_count = Some(max_validator_count);
        message.min_validator_joining_stake = Some(min_validator_joining_stake);
        message.validator_low_stake_threshold = Some(validator_low_stake_threshold);
        message.validator_very_low_stake_threshold = Some(validator_very_low_stake_threshold);
        message.validator_low_stake_grace_period = Some(validator_low_stake_grace_period);
        message.extra_fields = Some(extra_fields.into());
        message
    }
}

impl From<crate::sui_system_state::sui_system_state_inner_v2::SystemParametersV2>
    for SystemParameters
{
    fn from(
        crate::sui_system_state::sui_system_state_inner_v2::SystemParametersV2 {
            epoch_duration_ms,
            stake_subsidy_start_epoch,
            min_validator_count,
            max_validator_count,
            min_validator_joining_stake,
            validator_low_stake_threshold,
            validator_very_low_stake_threshold,
            validator_low_stake_grace_period,
            extra_fields,
        }: crate::sui_system_state::sui_system_state_inner_v2::SystemParametersV2,
    ) -> Self {
        let mut message = Self::default();
        message.epoch_duration_ms = Some(epoch_duration_ms);
        message.stake_subsidy_start_epoch = Some(stake_subsidy_start_epoch);
        message.min_validator_count = Some(min_validator_count);
        message.max_validator_count = Some(max_validator_count);
        message.min_validator_joining_stake = Some(min_validator_joining_stake);
        message.validator_low_stake_threshold = Some(validator_low_stake_threshold);
        message.validator_very_low_stake_threshold = Some(validator_very_low_stake_threshold);
        message.validator_low_stake_grace_period = Some(validator_low_stake_grace_period);
        message.extra_fields = Some(extra_fields.into());
        message
    }
}

impl From<crate::sui_system_state::sui_system_state_inner_v1::StorageFundV1> for StorageFund {
    fn from(
        crate::sui_system_state::sui_system_state_inner_v1::StorageFundV1 {
            total_object_storage_rebates,
            non_refundable_balance,
        }: crate::sui_system_state::sui_system_state_inner_v1::StorageFundV1,
    ) -> Self {
        let mut message = Self::default();
        message.total_object_storage_rebates = Some(total_object_storage_rebates.value());
        message.non_refundable_balance = Some(non_refundable_balance.value());
        message
    }
}

impl From<crate::sui_system_state::sui_system_state_inner_v1::ValidatorSetV1> for ValidatorSet {
    fn from(
        crate::sui_system_state::sui_system_state_inner_v1::ValidatorSetV1 {
            total_stake,
            active_validators,
            pending_active_validators,
            pending_removals,
            staking_pool_mappings,
            inactive_validators,
            validator_candidates,
            at_risk_validators,
            extra_fields,
        }: crate::sui_system_state::sui_system_state_inner_v1::ValidatorSetV1,
    ) -> Self {
        let at_risk_validators = at_risk_validators
            .contents
            .into_iter()
            .map(|entry| (entry.key.to_string(), entry.value))
            .collect();

        let mut message = Self::default();
        message.total_stake = Some(total_stake);
        message.active_validators = active_validators.into_iter().map(Into::into).collect();
        message.pending_active_validators = Some(pending_active_validators.into());
        message.pending_removals = pending_removals;
        message.staking_pool_mappings = Some(staking_pool_mappings.into());
        message.inactive_validators = Some(inactive_validators.into());
        message.validator_candidates = Some(validator_candidates.into());
        message.at_risk_validators = at_risk_validators;
        message.extra_fields = Some(extra_fields.into());
        message
    }
}

impl From<crate::sui_system_state::sui_system_state_inner_v1::StakingPoolV1> for StakingPool {
    fn from(
        crate::sui_system_state::sui_system_state_inner_v1::StakingPoolV1 {
            id,
            activation_epoch,
            deactivation_epoch,
            sui_balance,
            rewards_pool,
            pool_token_balance,
            exchange_rates,
            pending_stake,
            pending_total_sui_withdraw,
            pending_pool_token_withdraw,
            extra_fields,
        }: crate::sui_system_state::sui_system_state_inner_v1::StakingPoolV1,
    ) -> Self {
        let mut message = Self::default();
        message.id = Some(id.to_canonical_string(true));
        message.activation_epoch = activation_epoch;
        message.deactivation_epoch = deactivation_epoch;
        message.sui_balance = Some(sui_balance);
        message.rewards_pool = Some(rewards_pool.value());
        message.pool_token_balance = Some(pool_token_balance);
        message.exchange_rates = Some(exchange_rates.into());
        message.pending_stake = Some(pending_stake);
        message.pending_total_sui_withdraw = Some(pending_total_sui_withdraw);
        message.pending_pool_token_withdraw = Some(pending_pool_token_withdraw);
        message.extra_fields = Some(extra_fields.into());
        message
    }
}

impl From<crate::sui_system_state::sui_system_state_inner_v1::ValidatorV1> for Validator {
    fn from(
        crate::sui_system_state::sui_system_state_inner_v1::ValidatorV1 {
            metadata:
                crate::sui_system_state::sui_system_state_inner_v1::ValidatorMetadataV1 {
                    sui_address,
                    protocol_pubkey_bytes,
                    network_pubkey_bytes,
                    worker_pubkey_bytes,
                    proof_of_possession_bytes,
                    name,
                    description,
                    image_url,
                    project_url,
                    net_address,
                    p2p_address,
                    primary_address,
                    worker_address,
                    next_epoch_protocol_pubkey_bytes,
                    next_epoch_proof_of_possession,
                    next_epoch_network_pubkey_bytes,
                    next_epoch_worker_pubkey_bytes,
                    next_epoch_net_address,
                    next_epoch_p2p_address,
                    next_epoch_primary_address,
                    next_epoch_worker_address,
                    extra_fields: metadata_extra_fields,
                },
            voting_power,
            operation_cap_id,
            gas_price,
            staking_pool,
            commission_rate,
            next_epoch_stake,
            next_epoch_gas_price,
            next_epoch_commission_rate,
            extra_fields,
            ..
        }: crate::sui_system_state::sui_system_state_inner_v1::ValidatorV1,
    ) -> Self {
        let mut message = Self::default();
        message.name = Some(name);
        message.address = Some(sui_address.to_string());
        message.description = Some(description);
        message.image_url = Some(image_url);
        message.project_url = Some(project_url);
        message.protocol_public_key = Some(protocol_pubkey_bytes.into());
        message.proof_of_possession = Some(proof_of_possession_bytes.into());
        message.network_public_key = Some(network_pubkey_bytes.into());
        message.worker_public_key = Some(worker_pubkey_bytes.into());
        message.network_address = Some(net_address);
        message.p2p_address = Some(p2p_address);
        message.primary_address = Some(primary_address);
        message.worker_address = Some(worker_address);
        message.next_epoch_protocol_public_key = next_epoch_protocol_pubkey_bytes.map(Into::into);
        message.next_epoch_proof_of_possession = next_epoch_proof_of_possession.map(Into::into);
        message.next_epoch_network_public_key = next_epoch_network_pubkey_bytes.map(Into::into);
        message.next_epoch_worker_public_key = next_epoch_worker_pubkey_bytes.map(Into::into);
        message.next_epoch_network_address = next_epoch_net_address;
        message.next_epoch_p2p_address = next_epoch_p2p_address;
        message.next_epoch_primary_address = next_epoch_primary_address;
        message.next_epoch_worker_address = next_epoch_worker_address;
        message.metadata_extra_fields = Some(metadata_extra_fields.into());
        message.voting_power = Some(voting_power);
        message.operation_cap_id = Some(operation_cap_id.bytes.to_canonical_string(true));
        message.gas_price = Some(gas_price);
        message.staking_pool = Some(staking_pool.into());
        message.commission_rate = Some(commission_rate);
        message.next_epoch_stake = Some(next_epoch_stake);
        message.next_epoch_gas_price = Some(next_epoch_gas_price);
        message.next_epoch_commission_rate = Some(next_epoch_commission_rate);
        message.extra_fields = Some(extra_fields.into());
        message
    }
}

//
// ExecutionStatus
//

impl From<crate::execution_status::ExecutionStatus> for ExecutionStatus {
    fn from(value: crate::execution_status::ExecutionStatus) -> Self {
        let mut message = Self::default();
        match value {
            crate::execution_status::ExecutionStatus::Success => {
                message.success = Some(true);
            }
            crate::execution_status::ExecutionStatus::Failure { error, command } => {
                let description = if let Some(command) = command {
                    format!("{error:?} in command {command}")
                } else {
                    format!("{error:?}")
                };
                let mut error_message = ExecutionError::from(error);
                error_message.command = command.map(|i| i as u64);
                error_message.description = Some(description);

                message.success = Some(false);
                message.error = Some(error_message);
            }
        }

        message
    }
}

//
// ExecutionError
//

fn size_error(size: u64, max_size: u64) -> SizeError {
    let mut message = SizeError::default();
    message.size = Some(size);
    message.max_size = Some(max_size);
    message
}

fn index_error(index: u32, secondary_idx: Option<u32>) -> IndexError {
    let mut message = IndexError::default();
    message.index = Some(index);
    message.subresult = secondary_idx;
    message
}

impl From<crate::execution_status::ExecutionFailureStatus> for ExecutionError {
    fn from(value: crate::execution_status::ExecutionFailureStatus) -> Self {
        use crate::execution_status::ExecutionFailureStatus as E;
        use execution_error::ErrorDetails;
        use execution_error::ExecutionErrorKind;

        let mut message = Self::default();

        let kind = match value {
            E::InsufficientGas => ExecutionErrorKind::InsufficientGas,
            E::InvalidGasObject => ExecutionErrorKind::InvalidGasObject,
            E::InvariantViolation => ExecutionErrorKind::InvariantViolation,
            E::FeatureNotYetSupported => ExecutionErrorKind::FeatureNotYetSupported,
            E::MoveObjectTooBig {
                object_size,
                max_object_size,
            } => {
                message.error_details = Some(ErrorDetails::SizeError(size_error(
                    object_size,
                    max_object_size,
                )));
                ExecutionErrorKind::ObjectTooBig
            }
            E::MovePackageTooBig {
                object_size,
                max_object_size,
            } => {
                message.error_details = Some(ErrorDetails::SizeError(size_error(
                    object_size,
                    max_object_size,
                )));
                ExecutionErrorKind::PackageTooBig
            }
            E::CircularObjectOwnership { object } => {
                message.error_details =
                    Some(ErrorDetails::ObjectId(object.to_canonical_string(true)));
                ExecutionErrorKind::CircularObjectOwnership
            }
            E::InsufficientCoinBalance => ExecutionErrorKind::InsufficientCoinBalance,
            E::CoinBalanceOverflow => ExecutionErrorKind::CoinBalanceOverflow,
            E::PublishErrorNonZeroAddress => ExecutionErrorKind::PublishErrorNonZeroAddress,
            E::SuiMoveVerificationError => ExecutionErrorKind::SuiMoveVerificationError,
            E::MovePrimitiveRuntimeError(location) => {
                message.error_details = location.0.map(|l| {
                    let mut abort = MoveAbort::default();
                    abort.location = Some(l.into());
                    ErrorDetails::Abort(abort)
                });
                ExecutionErrorKind::MovePrimitiveRuntimeError
            }
            E::MoveAbort(location, code) => {
                let mut abort = MoveAbort::default();
                abort.abort_code = Some(code);
                abort.location = Some(location.into());
                message.error_details = Some(ErrorDetails::Abort(abort));
                ExecutionErrorKind::MoveAbort
            }
            E::VMVerificationOrDeserializationError => {
                ExecutionErrorKind::VmVerificationOrDeserializationError
            }
            E::VMInvariantViolation => ExecutionErrorKind::VmInvariantViolation,
            E::FunctionNotFound => ExecutionErrorKind::FunctionNotFound,
            E::ArityMismatch => ExecutionErrorKind::ArityMismatch,
            E::TypeArityMismatch => ExecutionErrorKind::TypeArityMismatch,
            E::NonEntryFunctionInvoked => ExecutionErrorKind::NonEntryFunctionInvoked,
            E::CommandArgumentError { arg_idx, kind } => {
                let mut command_argument_error = CommandArgumentError::from(kind);
                command_argument_error.argument = Some(arg_idx.into());
                message.error_details =
                    Some(ErrorDetails::CommandArgumentError(command_argument_error));
                ExecutionErrorKind::CommandArgumentError
            }
            E::TypeArgumentError { argument_idx, kind } => {
                let mut type_argument_error = TypeArgumentError::default();
                type_argument_error.type_argument = Some(argument_idx.into());
                type_argument_error.kind =
                    Some(type_argument_error::TypeArgumentErrorKind::from(kind).into());
                message.error_details = Some(ErrorDetails::TypeArgumentError(type_argument_error));
                ExecutionErrorKind::TypeArgumentError
            }
            E::UnusedValueWithoutDrop {
                result_idx,
                secondary_idx,
            } => {
                message.error_details = Some(ErrorDetails::IndexError(index_error(
                    result_idx.into(),
                    Some(secondary_idx.into()),
                )));
                ExecutionErrorKind::UnusedValueWithoutDrop
            }
            E::InvalidPublicFunctionReturnType { idx } => {
                message.error_details =
                    Some(ErrorDetails::IndexError(index_error(idx.into(), None)));
                ExecutionErrorKind::InvalidPublicFunctionReturnType
            }
            E::InvalidTransferObject => ExecutionErrorKind::InvalidTransferObject,
            E::EffectsTooLarge {
                current_size,
                max_size,
            } => {
                message.error_details =
                    Some(ErrorDetails::SizeError(size_error(current_size, max_size)));
                ExecutionErrorKind::EffectsTooLarge
            }
            E::PublishUpgradeMissingDependency => {
                ExecutionErrorKind::PublishUpgradeMissingDependency
            }
            E::PublishUpgradeDependencyDowngrade => {
                ExecutionErrorKind::PublishUpgradeDependencyDowngrade
            }
            E::PackageUpgradeError { upgrade_error } => {
                message.error_details =
                    Some(ErrorDetails::PackageUpgradeError(upgrade_error.into()));
                ExecutionErrorKind::PackageUpgradeError
            }
            E::WrittenObjectsTooLarge {
                current_size,
                max_size,
            } => {
                message.error_details =
                    Some(ErrorDetails::SizeError(size_error(current_size, max_size)));

                ExecutionErrorKind::WrittenObjectsTooLarge
            }
            E::CertificateDenied => ExecutionErrorKind::CertificateDenied,
            E::SuiMoveVerificationTimedout => ExecutionErrorKind::SuiMoveVerificationTimedout,
            E::SharedObjectOperationNotAllowed => {
                ExecutionErrorKind::ConsensusObjectOperationNotAllowed
            }
            E::InputObjectDeleted => ExecutionErrorKind::InputObjectDeleted,
            E::ExecutionCancelledDueToSharedObjectCongestion { congested_objects } => {
                message.error_details = Some(ErrorDetails::CongestedObjects({
                    let mut message = CongestedObjects::default();
                    message.objects = congested_objects
                        .0
                        .iter()
                        .map(|o| o.to_canonical_string(true))
                        .collect();
                    message
                }));

                ExecutionErrorKind::ExecutionCanceledDueToConsensusObjectCongestion
            }
            E::AddressDeniedForCoin { address, coin_type } => {
                message.error_details = Some(ErrorDetails::CoinDenyListError({
                    let mut message = CoinDenyListError::default();
                    message.address = Some(address.to_string());
                    message.coin_type = Some(coin_type);
                    message
                }));
                ExecutionErrorKind::AddressDeniedForCoin
            }
            E::CoinTypeGlobalPause { coin_type } => {
                message.error_details = Some(ErrorDetails::CoinDenyListError({
                    let mut message = CoinDenyListError::default();
                    message.coin_type = Some(coin_type);
                    message
                }));
                ExecutionErrorKind::CoinTypeGlobalPause
            }
            E::ExecutionCancelledDueToRandomnessUnavailable => {
                ExecutionErrorKind::ExecutionCanceledDueToRandomnessUnavailable
            }
            E::MoveVectorElemTooBig {
                value_size,
                max_scaled_size,
            } => {
                message.error_details = Some(ErrorDetails::SizeError(size_error(
                    value_size,
                    max_scaled_size,
                )));

                ExecutionErrorKind::MoveVectorElemTooBig
            }
            E::MoveRawValueTooBig {
                value_size,
                max_scaled_size,
            } => {
                message.error_details = Some(ErrorDetails::SizeError(size_error(
                    value_size,
                    max_scaled_size,
                )));
                ExecutionErrorKind::MoveRawValueTooBig
            }
            E::InvalidLinkage => ExecutionErrorKind::InvalidLinkage,
            E::InsufficientBalanceForWithdraw => {
                todo!("Add InsufficientBalanceForWithdraw to rpc sdk")
            }
        };

        message.set_kind(kind);
        message
    }
}

//
// CommandArgumentError
//

impl From<crate::execution_status::CommandArgumentError> for CommandArgumentError {
    fn from(value: crate::execution_status::CommandArgumentError) -> Self {
        use crate::execution_status::CommandArgumentError as E;
        use command_argument_error::CommandArgumentErrorKind;

        let mut message = Self::default();

        let kind = match value {
            E::TypeMismatch => CommandArgumentErrorKind::TypeMismatch,
            E::InvalidBCSBytes => CommandArgumentErrorKind::InvalidBcsBytes,
            E::InvalidUsageOfPureArg => CommandArgumentErrorKind::InvalidUsageOfPureArgument,
            E::InvalidArgumentToPrivateEntryFunction => {
                CommandArgumentErrorKind::InvalidArgumentToPrivateEntryFunction
            }
            E::IndexOutOfBounds { idx } => {
                message.index_error = Some(index_error(idx.into(), None));
                CommandArgumentErrorKind::IndexOutOfBounds
            }
            E::SecondaryIndexOutOfBounds {
                result_idx,
                secondary_idx,
            } => {
                message.index_error =
                    Some(index_error(result_idx.into(), Some(secondary_idx.into())));
                CommandArgumentErrorKind::SecondaryIndexOutOfBounds
            }
            E::InvalidResultArity { result_idx } => {
                message.index_error = Some(index_error(result_idx.into(), None));
                CommandArgumentErrorKind::InvalidResultArity
            }
            E::InvalidGasCoinUsage => CommandArgumentErrorKind::InvalidGasCoinUsage,
            E::InvalidValueUsage => CommandArgumentErrorKind::InvalidValueUsage,
            E::InvalidObjectByValue => CommandArgumentErrorKind::InvalidObjectByValue,
            E::InvalidObjectByMutRef => CommandArgumentErrorKind::InvalidObjectByMutRef,
            E::SharedObjectOperationNotAllowed => {
                CommandArgumentErrorKind::ConsensusObjectOperationNotAllowed
            }
            E::InvalidArgumentArity => CommandArgumentErrorKind::InvalidArgumentArity,

            //TODO
            E::InvalidTransferObject
            | E::InvalidMakeMoveVecNonObjectArgument
            | E::ArgumentWithoutValue
            | E::CannotMoveBorrowedValue
            | E::CannotWriteToExtendedReference
            | E::InvalidReferenceArgument => CommandArgumentErrorKind::Unknown,
        };

        message.set_kind(kind);
        message
    }
}

//
// TypeArgumentError
//

impl From<crate::execution_status::TypeArgumentError>
    for type_argument_error::TypeArgumentErrorKind
{
    fn from(value: crate::execution_status::TypeArgumentError) -> Self {
        use crate::execution_status::TypeArgumentError::*;

        match value {
            TypeNotFound => Self::TypeNotFound,
            ConstraintNotSatisfied => Self::ConstraintNotSatisfied,
        }
    }
}

//
// PackageUpgradeError
//

impl From<crate::execution_status::PackageUpgradeError> for PackageUpgradeError {
    fn from(value: crate::execution_status::PackageUpgradeError) -> Self {
        use crate::execution_status::PackageUpgradeError as E;
        use package_upgrade_error::PackageUpgradeErrorKind;

        let mut message = Self::default();

        let kind = match value {
            E::UnableToFetchPackage { package_id } => {
                message.package_id = Some(package_id.to_canonical_string(true));
                PackageUpgradeErrorKind::UnableToFetchPackage
            }
            E::NotAPackage { object_id } => {
                message.package_id = Some(object_id.to_canonical_string(true));
                PackageUpgradeErrorKind::NotAPackage
            }
            E::IncompatibleUpgrade => PackageUpgradeErrorKind::IncompatibleUpgrade,
            E::DigestDoesNotMatch { digest } => {
                message.digest = crate::digests::Digest::try_from(digest)
                    .ok()
                    .map(|d| d.to_string());
                PackageUpgradeErrorKind::DigestDoesNotMatch
            }
            E::UnknownUpgradePolicy { policy } => {
                message.policy = Some(policy.into());
                PackageUpgradeErrorKind::UnknownUpgradePolicy
            }
            E::PackageIDDoesNotMatch {
                package_id,
                ticket_id,
            } => {
                message.package_id = Some(package_id.to_canonical_string(true));
                message.ticket_id = Some(ticket_id.to_canonical_string(true));
                PackageUpgradeErrorKind::PackageIdDoesNotMatch
            }
        };

        message.set_kind(kind);
        message
    }
}

//
// MoveLocation
//

impl From<crate::execution_status::MoveLocation> for MoveLocation {
    fn from(value: crate::execution_status::MoveLocation) -> Self {
        let mut message = Self::default();
        message.package = Some(value.module.address().to_canonical_string(true));
        message.module = Some(value.module.name().to_string());
        message.function = Some(value.function.into());
        message.instruction = Some(value.instruction.into());
        message.function_name = value.function_name.map(|name| name.to_string());
        message
    }
}

//
// AuthorityQuorumSignInfo aka ValidatorAggregatedSignature
//

impl<const T: bool> From<crate::crypto::AuthorityQuorumSignInfo<T>>
    for ValidatorAggregatedSignature
{
    fn from(value: crate::crypto::AuthorityQuorumSignInfo<T>) -> Self {
        let mut bitmap = Vec::new();
        value.signers_map.serialize_into(&mut bitmap).unwrap();

        Self::default()
            .with_epoch(value.epoch)
            .with_signature(value.signature.as_ref().to_vec())
            .with_bitmap(bitmap)
    }
}

//
// ValidatorCommittee
//

impl From<crate::committee::Committee> for ValidatorCommittee {
    fn from(value: crate::committee::Committee) -> Self {
        let mut message = Self::default();
        message.epoch = Some(value.epoch);
        message.members = value
            .voting_rights
            .into_iter()
            .map(|(name, weight)| {
                let mut member = ValidatorCommitteeMember::default();
                member.public_key = Some(name.0.to_vec().into());
                member.weight = Some(weight);
                member
            })
            .collect();
        message
    }
}

//
// ZkLoginAuthenticator
//

impl From<crate::zk_login_authenticator::ZkLoginAuthenticator> for ZkLoginAuthenticator {
    fn from(value: crate::zk_login_authenticator::ZkLoginAuthenticator) -> Self {
        //TODO implement this without going through the sdk type
        let mut inputs = ZkLoginInputs::default();
        inputs.address_seed = Some(value.inputs.get_address_seed().to_string());
        let mut message = Self::default();
        message.inputs = Some(inputs);
        message.max_epoch = Some(value.get_max_epoch());
        message.signature = Some(value.user_signature.clone().into());

        sui_sdk_types::ZkLoginAuthenticator::try_from(value)
            .map(Into::into)
            .ok()
            .unwrap_or(message)
    }
}

//
// ZkLoginPublicIdentifier
//

impl From<&crate::crypto::ZkLoginPublicIdentifier> for ZkLoginPublicIdentifier {
    fn from(value: &crate::crypto::ZkLoginPublicIdentifier) -> Self {
        //TODO implement this without going through the sdk type
        sui_sdk_types::ZkLoginPublicIdentifier::try_from(value.to_owned())
            .map(|id| (&id).into())
            .ok()
            .unwrap_or_default()
    }
}

//
// SignatureScheme
//

impl From<crate::crypto::SignatureScheme> for SignatureScheme {
    fn from(value: crate::crypto::SignatureScheme) -> Self {
        use crate::crypto::SignatureScheme as S;

        match value {
            S::ED25519 => Self::Ed25519,
            S::Secp256k1 => Self::Secp256k1,
            S::Secp256r1 => Self::Secp256r1,
            S::BLS12381 => Self::Bls12381,
            S::MultiSig => Self::Multisig,
            S::ZkLoginAuthenticator => Self::Zklogin,
            S::PasskeyAuthenticator => Self::Passkey,
        }
    }
}

//
// SimpleSignature
//

impl From<crate::crypto::Signature> for SimpleSignature {
    fn from(value: crate::crypto::Signature) -> Self {
        let scheme: SignatureScheme = value.scheme().into();
        let signature = value.signature_bytes();
        let public_key = value.public_key_bytes();

        let mut message = Self::default();
        message.scheme = Some(scheme.into());
        message.signature = Some(signature.to_vec().into());
        message.public_key = Some(public_key.to_vec().into());
        message
    }
}

//
// PasskeyAuthenticator
//

impl From<crate::passkey_authenticator::PasskeyAuthenticator> for PasskeyAuthenticator {
    fn from(value: crate::passkey_authenticator::PasskeyAuthenticator) -> Self {
        let mut message = Self::default();
        message.authenticator_data = Some(value.authenticator_data().to_vec().into());
        message.client_data_json = Some(value.client_data_json().to_owned());
        message.signature = Some(value.signature().into());
        message
    }
}

//
// MultisigMemberPublicKey
//

impl From<&crate::crypto::PublicKey> for MultisigMemberPublicKey {
    fn from(value: &crate::crypto::PublicKey) -> Self {
        let mut message = Self::default();

        match value {
            crate::crypto::PublicKey::Ed25519(_)
            | crate::crypto::PublicKey::Secp256k1(_)
            | crate::crypto::PublicKey::Secp256r1(_)
            | crate::crypto::PublicKey::Passkey(_) => {
                message.public_key = Some(value.as_ref().to_vec().into());
            }
            crate::crypto::PublicKey::ZkLogin(z) => {
                message.zklogin = Some(z.into());
            }
        }

        message.set_scheme(value.scheme().into());
        message
    }
}

//
// MultisigCommittee
//

impl From<&crate::multisig::MultiSigPublicKey> for MultisigCommittee {
    fn from(value: &crate::multisig::MultiSigPublicKey) -> Self {
        let mut message = Self::default();
        message.members = value
            .pubkeys()
            .iter()
            .map(|(pk, weight)| {
                let mut member = MultisigMember::default();
                member.public_key = Some(pk.into());
                member.weight = Some((*weight).into());
                member
            })
            .collect();
        message.threshold = Some((*value.threshold()).into());
        message
    }
}

impl From<&crate::multisig_legacy::MultiSigPublicKeyLegacy> for MultisigCommittee {
    fn from(value: &crate::multisig_legacy::MultiSigPublicKeyLegacy) -> Self {
        let mut message = Self::default();
        message.members = value
            .pubkeys()
            .iter()
            .map(|(pk, weight)| {
                let mut member = MultisigMember::default();
                member.public_key = Some(pk.into());
                member.weight = Some((*weight).into());
                member
            })
            .collect();
        message.threshold = Some((*value.threshold()).into());
        message
    }
}

//
// MultisigMemberSignature
//

impl From<&crate::crypto::CompressedSignature> for MultisigMemberSignature {
    fn from(value: &crate::crypto::CompressedSignature) -> Self {
        let mut message = Self::default();

        let scheme = match value {
            crate::crypto::CompressedSignature::Ed25519(b) => {
                message.signature = Some(b.0.to_vec().into());
                SignatureScheme::Ed25519
            }
            crate::crypto::CompressedSignature::Secp256k1(b) => {
                message.signature = Some(b.0.to_vec().into());
                SignatureScheme::Secp256k1
            }
            crate::crypto::CompressedSignature::Secp256r1(b) => {
                message.signature = Some(b.0.to_vec().into());
                SignatureScheme::Secp256r1
            }
            crate::crypto::CompressedSignature::ZkLogin(_z) => {
                //TODO
                SignatureScheme::Zklogin
            }
            crate::crypto::CompressedSignature::Passkey(_p) => {
                //TODO
                SignatureScheme::Passkey
            }
        };

        message.set_scheme(scheme);
        message
    }
}

//
// MultisigAggregatedSignature
//

impl From<&crate::multisig_legacy::MultiSigLegacy> for MultisigAggregatedSignature {
    fn from(value: &crate::multisig_legacy::MultiSigLegacy) -> Self {
        let mut legacy_bitmap = Vec::new();
        value
            .get_bitmap()
            .serialize_into(&mut legacy_bitmap)
            .unwrap();

        Self::default()
            .with_signatures(value.get_sigs().iter().map(Into::into).collect())
            .with_legacy_bitmap(legacy_bitmap)
            .with_committee(value.get_pk())
    }
}

impl From<&crate::multisig::MultiSig> for MultisigAggregatedSignature {
    fn from(value: &crate::multisig::MultiSig) -> Self {
        let mut message = Self::default();
        message.signatures = value.get_sigs().iter().map(Into::into).collect();
        message.bitmap = Some(value.get_bitmap().into());
        message.committee = Some(value.get_pk().into());
        message
    }
}

//
// UserSignature
//

impl From<crate::signature::GenericSignature> for UserSignature {
    fn from(value: crate::signature::GenericSignature) -> Self {
        Self::merge_from(value, &FieldMaskTree::new_wildcard())
    }
}

impl Merge<crate::signature::GenericSignature> for UserSignature {
    fn merge(&mut self, source: crate::signature::GenericSignature, mask: &FieldMaskTree) {
        use user_signature::Signature;

        if mask.contains(Self::BCS_FIELD) {
            let mut bcs = Bcs::from(source.as_ref().to_vec());
            bcs.name = Some("UserSignatureBytes".to_owned());
            self.bcs = Some(bcs);
        }

        let scheme = match source {
            crate::signature::GenericSignature::MultiSig(ref multi_sig) => {
                if mask.contains(Self::MULTISIG_FIELD) {
                    self.signature = Some(Signature::Multisig(multi_sig.into()));
                }
                SignatureScheme::Multisig
            }
            crate::signature::GenericSignature::MultiSigLegacy(ref multi_sig_legacy) => {
                if mask.contains(Self::MULTISIG_FIELD) {
                    self.signature = Some(Signature::Multisig(multi_sig_legacy.into()));
                }
                SignatureScheme::Multisig
            }
            crate::signature::GenericSignature::Signature(signature) => {
                let scheme = signature.scheme().into();
                if mask.contains(Self::SIMPLE_FIELD) {
                    self.signature = Some(Signature::Simple(signature.into()));
                }
                scheme
            }
            crate::signature::GenericSignature::ZkLoginAuthenticator(z) => {
                if mask.contains(Self::ZKLOGIN_FIELD) {
                    self.signature = Some(Signature::Zklogin(z.into()));
                }
                SignatureScheme::Zklogin
            }
            crate::signature::GenericSignature::PasskeyAuthenticator(p) => {
                if mask.contains(Self::PASSKEY_FIELD) {
                    self.signature = Some(Signature::Passkey(p.into()));
                }
                SignatureScheme::Passkey
            }
        };

        if mask.contains(Self::SCHEME_FIELD) {
            self.set_scheme(scheme);
        }
    }
}

//
// BalanceChange
//

impl From<crate::balance_change::BalanceChange> for BalanceChange {
    fn from(value: crate::balance_change::BalanceChange) -> Self {
        let mut message = Self::default();
        message.address = Some(value.address.to_string());
        message.coin_type = Some(value.coin_type.to_canonical_string(true));
        message.amount = Some(value.amount.to_string());
        message
    }
}

//
// Object
//

pub const PACKAGE_TYPE: &str = "package";

impl From<crate::object::Object> for Object {
    fn from(value: crate::object::Object) -> Self {
        Self::merge_from(value, &FieldMaskTree::new_wildcard())
    }
}

impl Merge<crate::object::Object> for Object {
    fn merge(&mut self, source: crate::object::Object, mask: &FieldMaskTree) {
        if mask.contains(Self::BCS_FIELD.name) {
            let mut bcs = Bcs::serialize(&source).unwrap();
            bcs.name = Some("Object".to_owned());
            self.bcs = Some(bcs);
        }

        if mask.contains(Self::DIGEST_FIELD.name) {
            self.digest = Some(source.digest().to_string());
        }

        if mask.contains(Self::OBJECT_ID_FIELD.name) {
            self.object_id = Some(source.id().to_canonical_string(true));
        }

        if mask.contains(Self::VERSION_FIELD.name) {
            self.version = Some(source.version().value());
        }

        if mask.contains(Self::OWNER_FIELD.name) {
            self.owner = Some(source.owner().to_owned().into());
        }

        if mask.contains(Self::PREVIOUS_TRANSACTION_FIELD.name) {
            self.previous_transaction = Some(source.previous_transaction.to_string());
        }

        if mask.contains(Self::STORAGE_REBATE_FIELD.name) {
            self.storage_rebate = Some(source.storage_rebate);
        }

        if mask.contains(Self::BALANCE_FIELD) {
            self.balance = source.as_coin_maybe().map(|coin| coin.balance.value());
        }

        self.merge(&source.data, mask);
    }
}

impl Merge<&crate::object::MoveObject> for Object {
    fn merge(&mut self, source: &crate::object::MoveObject, mask: &FieldMaskTree) {
        self.object_id = Some(source.id().to_canonical_string(true));
        self.version = Some(source.version().value());

        if mask.contains(Self::OBJECT_TYPE_FIELD.name) {
            self.object_type = Some(source.type_().to_canonical_string(true));
        }

        if mask.contains(Self::HAS_PUBLIC_TRANSFER_FIELD.name) {
            self.has_public_transfer = Some(source.has_public_transfer());
        }

        if mask.contains(Self::CONTENTS_FIELD.name) {
            let mut bcs = Bcs::from(source.contents().to_vec());
            bcs.name = Some(source.type_().to_canonical_string(true));
            self.contents = Some(bcs);
        }
    }
}

impl Merge<&crate::move_package::MovePackage> for Object {
    fn merge(&mut self, source: &crate::move_package::MovePackage, mask: &FieldMaskTree) {
        self.object_id = Some(source.id().to_canonical_string(true));
        self.version = Some(source.version().value());

        if mask.contains(Self::OBJECT_TYPE_FIELD.name) {
            self.object_type = Some(PACKAGE_TYPE.to_owned());
        }

        if mask.contains(Self::PACKAGE_FIELD.name) {
            let mut package = Package::default();
            package.modules = source
                .serialized_module_map()
                .iter()
                .map(|(name, contents)| {
                    let mut module = Module::default();
                    module.name = Some(name.to_string());
                    module.contents = Some(contents.clone().into());
                    module
                })
                .collect();
            package.type_origins = source
                .type_origin_table()
                .clone()
                .into_iter()
                .map(Into::into)
                .collect();
            package.linkage = source
                .linkage_table()
                .iter()
                .map(
                    |(
                        original_id,
                        crate::move_package::UpgradeInfo {
                            upgraded_id,
                            upgraded_version,
                        },
                    )| {
                        let mut linkage = Linkage::default();
                        linkage.original_id = Some(original_id.to_canonical_string(true));
                        linkage.upgraded_id = Some(upgraded_id.to_canonical_string(true));
                        linkage.upgraded_version = Some(upgraded_version.value());
                        linkage
                    },
                )
                .collect();

            self.package = Some(package);
        }
    }
}

impl Merge<&crate::object::Data> for Object {
    fn merge(&mut self, source: &crate::object::Data, mask: &FieldMaskTree) {
        match source {
            crate::object::Data::Move(object) => self.merge(object, mask),
            crate::object::Data::Package(package) => self.merge(package, mask),
        }
    }
}

//
// TypeOrigin
//

impl From<crate::move_package::TypeOrigin> for TypeOrigin {
    fn from(value: crate::move_package::TypeOrigin) -> Self {
        let mut message = Self::default();
        message.module_name = Some(value.module_name.to_string());
        message.datatype_name = Some(value.datatype_name.to_string());
        message.package_id = Some(value.package.to_canonical_string(true));
        message
    }
}

//
// GenesisObject
//

impl From<crate::transaction::GenesisObject> for Object {
    fn from(value: crate::transaction::GenesisObject) -> Self {
        let crate::transaction::GenesisObject::RawObject { data, owner } = value;
        let mut message = Self::default();
        message.owner = Some(owner.into());

        message.merge(&data, &FieldMaskTree::new_wildcard());

        message
    }
}

//
// ObjectReference
//

fn object_ref_to_proto(value: crate::base_types::ObjectRef) -> ObjectReference {
    let (object_id, version, digest) = value;
    let mut message = ObjectReference::default();
    message.object_id = Some(object_id.to_canonical_string(true));
    message.version = Some(version.value());
    message.digest = Some(digest.to_string());
    message
}

//
// Owner
//

impl From<crate::object::Owner> for Owner {
    fn from(value: crate::object::Owner) -> Self {
        use crate::object::Owner as O;
        use owner::OwnerKind;

        let mut message = Self::default();

        let kind = match value {
            O::AddressOwner(address) => {
                message.address = Some(address.to_string());
                OwnerKind::Address
            }
            O::ObjectOwner(address) => {
                message.address = Some(address.to_string());
                OwnerKind::Object
            }
            O::Shared {
                initial_shared_version,
            } => {
                message.version = Some(initial_shared_version.value());
                OwnerKind::Shared
            }
            O::Immutable => OwnerKind::Immutable,
            O::ConsensusAddressOwner {
                start_version,
                owner,
            } => {
                message.version = Some(start_version.value());
                message.address = Some(owner.to_string());
                OwnerKind::ConsensusAddress
            }
        };

        message.set_kind(kind);
        message
    }
}

//
// Transaction
//

impl From<crate::transaction::TransactionData> for Transaction {
    fn from(value: crate::transaction::TransactionData) -> Self {
        Self::merge_from(value, &FieldMaskTree::new_wildcard())
    }
}

impl Merge<crate::transaction::TransactionData> for Transaction {
    fn merge(&mut self, source: crate::transaction::TransactionData, mask: &FieldMaskTree) {
        if mask.contains(Self::BCS_FIELD.name) {
            let mut bcs = Bcs::serialize(&source).unwrap();
            bcs.name = Some("TransactionData".to_owned());
            self.bcs = Some(bcs);
        }

        if mask.contains(Self::DIGEST_FIELD.name) {
            self.digest = Some(source.digest().to_string());
        }

        if mask.contains(Self::VERSION_FIELD.name) {
            self.version = Some(1);
        }

        let crate::transaction::TransactionData::V1(source) = source;

        if mask.contains(Self::KIND_FIELD.name) {
            self.kind = Some(source.kind.into());
        }

        if mask.contains(Self::SENDER_FIELD.name) {
            self.sender = Some(source.sender.to_string());
        }

        if mask.contains(Self::GAS_PAYMENT_FIELD.name) {
            self.gas_payment = Some(source.gas_data.into());
        }

        if mask.contains(Self::EXPIRATION_FIELD.name) {
            self.expiration = Some(source.expiration.into());
        }
    }
}

//
// GasPayment
//

impl From<crate::transaction::GasData> for GasPayment {
    fn from(value: crate::transaction::GasData) -> Self {
        let mut message = Self::default();
        message.objects = value.payment.into_iter().map(object_ref_to_proto).collect();
        message.owner = Some(value.owner.to_string());
        message.price = Some(value.price);
        message.budget = Some(value.budget);
        message
    }
}

//
// TransactionExpiration
//

impl From<crate::transaction::TransactionExpiration> for TransactionExpiration {
    fn from(value: crate::transaction::TransactionExpiration) -> Self {
        use crate::transaction::TransactionExpiration as E;
        use transaction_expiration::TransactionExpirationKind;

        let mut message = Self::default();

        let kind = match value {
            E::None => TransactionExpirationKind::None,
            E::Epoch(epoch) => {
                message.epoch = Some(epoch);
                TransactionExpirationKind::Epoch
            }
        };

        message.set_kind(kind);
        message
    }
}

impl TryFrom<&TransactionExpiration> for crate::transaction::TransactionExpiration {
    type Error = &'static str;

    fn try_from(value: &TransactionExpiration) -> Result<Self, Self::Error> {
        use transaction_expiration::TransactionExpirationKind;

        Ok(match value.kind() {
            TransactionExpirationKind::None => Self::None,
            TransactionExpirationKind::Epoch => Self::Epoch(value.epoch()),
            TransactionExpirationKind::Unknown | _ => {
                return Err("unknown TransactionExpirationKind")
            }
        })
    }
}

//
// TransactionKind
//

impl From<crate::transaction::TransactionKind> for TransactionKind {
    fn from(value: crate::transaction::TransactionKind) -> Self {
        use crate::transaction::TransactionKind as K;
        use transaction_kind::Kind;

        let message = Self::default();

        match value {
            K::ProgrammableTransaction(ptb) => message
                .with_programmable_transaction(ptb)
                .with_kind(Kind::ProgrammableTransaction),
            K::ChangeEpoch(change_epoch) => message
                .with_change_epoch(change_epoch)
                .with_kind(Kind::ChangeEpoch),
            K::Genesis(genesis) => message.with_genesis(genesis).with_kind(Kind::Genesis),
            K::ConsensusCommitPrologue(prologue) => message
                .with_consensus_commit_prologue(prologue)
                .with_kind(Kind::ConsensusCommitPrologueV1),
            K::AuthenticatorStateUpdate(update) => message
                .with_authenticator_state_update(update)
                .with_kind(Kind::AuthenticatorStateUpdate),
            K::EndOfEpochTransaction(transactions) => message
                .with_end_of_epoch({
                    EndOfEpochTransaction::default()
                        .with_transactions(transactions.into_iter().map(Into::into).collect())
                })
                .with_kind(Kind::EndOfEpoch),
            K::RandomnessStateUpdate(update) => message
                .with_randomness_state_update(update)
                .with_kind(Kind::RandomnessStateUpdate),
            K::ConsensusCommitPrologueV2(prologue) => message
                .with_consensus_commit_prologue(prologue)
                .with_kind(Kind::ConsensusCommitPrologueV2),
            K::ConsensusCommitPrologueV3(prologue) => message
                .with_consensus_commit_prologue(prologue)
                .with_kind(Kind::ConsensusCommitPrologueV3),
            K::ConsensusCommitPrologueV4(prologue) => message
                .with_consensus_commit_prologue(prologue)
                .with_kind(Kind::ConsensusCommitPrologueV4),
            K::ProgrammableSystemTransaction(_) => message,
            // TODO support ProgrammableSystemTransaction
            // .with_programmable_transaction(ptb)
            // .with_kind(Kind::ProgrammableSystemTransaction),
        }
    }
}

//
// ConsensusCommitPrologue
//

impl From<crate::messages_consensus::ConsensusCommitPrologue> for ConsensusCommitPrologue {
    fn from(value: crate::messages_consensus::ConsensusCommitPrologue) -> Self {
        let mut message = Self::default();
        message.epoch = Some(value.epoch);
        message.round = Some(value.round);
        message.commit_timestamp = Some(sui_rpc::proto::timestamp_ms_to_proto(
            value.commit_timestamp_ms,
        ));
        message
    }
}

impl From<crate::messages_consensus::ConsensusCommitPrologueV2> for ConsensusCommitPrologue {
    fn from(value: crate::messages_consensus::ConsensusCommitPrologueV2) -> Self {
        let mut message = Self::default();
        message.epoch = Some(value.epoch);
        message.round = Some(value.round);
        message.commit_timestamp = Some(sui_rpc::proto::timestamp_ms_to_proto(
            value.commit_timestamp_ms,
        ));
        message.consensus_commit_digest = Some(value.consensus_commit_digest.to_string());
        message
    }
}

impl From<crate::messages_consensus::ConsensusCommitPrologueV3> for ConsensusCommitPrologue {
    fn from(value: crate::messages_consensus::ConsensusCommitPrologueV3) -> Self {
        let mut message = Self::default();
        message.epoch = Some(value.epoch);
        message.round = Some(value.round);
        message.commit_timestamp = Some(sui_rpc::proto::timestamp_ms_to_proto(
            value.commit_timestamp_ms,
        ));
        message.consensus_commit_digest = Some(value.consensus_commit_digest.to_string());
        message.sub_dag_index = value.sub_dag_index;
        message.consensus_determined_version_assignments =
            Some(value.consensus_determined_version_assignments.into());
        message
    }
}

impl From<crate::messages_consensus::ConsensusCommitPrologueV4> for ConsensusCommitPrologue {
    fn from(
        crate::messages_consensus::ConsensusCommitPrologueV4 {
            epoch,
            round,
            sub_dag_index,
            commit_timestamp_ms,
            consensus_commit_digest,
            consensus_determined_version_assignments,
            additional_state_digest,
        }: crate::messages_consensus::ConsensusCommitPrologueV4,
    ) -> Self {
        let mut message = Self::default();
        message.epoch = Some(epoch);
        message.round = Some(round);
        message.commit_timestamp = Some(sui_rpc::proto::timestamp_ms_to_proto(commit_timestamp_ms));
        message.consensus_commit_digest = Some(consensus_commit_digest.to_string());
        message.sub_dag_index = sub_dag_index;
        message.consensus_determined_version_assignments =
            Some(consensus_determined_version_assignments.into());
        message.additional_state_digest = Some(additional_state_digest.to_string());
        message
    }
}

//
// ConsensusDeterminedVersionAssignments
//

impl From<crate::messages_consensus::ConsensusDeterminedVersionAssignments>
    for ConsensusDeterminedVersionAssignments
{
    fn from(value: crate::messages_consensus::ConsensusDeterminedVersionAssignments) -> Self {
        use crate::messages_consensus::ConsensusDeterminedVersionAssignments as A;

        let mut message = Self::default();

        let version = match value {
            A::CancelledTransactions(canceled_transactions) => {
                message.canceled_transactions = canceled_transactions
                    .into_iter()
                    .map(|(tx_digest, assignments)| {
                        let mut message = CanceledTransaction::default();
                        message.digest = Some(tx_digest.to_string());
                        message.version_assignments = assignments
                            .into_iter()
                            .map(|(id, version)| {
                                let mut message = VersionAssignment::default();
                                message.object_id = Some(id.to_canonical_string(true));
                                message.version = Some(version.value());
                                message
                            })
                            .collect();
                        message
                    })
                    .collect();
                1
            }
            A::CancelledTransactionsV2(canceled_transactions) => {
                message.canceled_transactions = canceled_transactions
                    .into_iter()
                    .map(|(tx_digest, assignments)| {
                        let mut message = CanceledTransaction::default();
                        message.digest = Some(tx_digest.to_string());
                        message.version_assignments = assignments
                            .into_iter()
                            .map(|((id, start_version), version)| {
                                let mut message = VersionAssignment::default();
                                message.object_id = Some(id.to_canonical_string(true));
                                message.start_version = Some(start_version.value());
                                message.version = Some(version.value());
                                message
                            })
                            .collect();
                        message
                    })
                    .collect();
                2
            }
        };

        message.version = Some(version);
        message
    }
}

//
// GenesisTransaction
//

impl From<crate::transaction::GenesisTransaction> for GenesisTransaction {
    fn from(value: crate::transaction::GenesisTransaction) -> Self {
        let mut message = Self::default();
        message.objects = value.objects.into_iter().map(Into::into).collect();
        message
    }
}

//
// RandomnessStateUpdate
//

impl From<crate::transaction::RandomnessStateUpdate> for RandomnessStateUpdate {
    fn from(value: crate::transaction::RandomnessStateUpdate) -> Self {
        let mut message = Self::default();
        message.epoch = Some(value.epoch);
        message.randomness_round = Some(value.randomness_round.0);
        message.random_bytes = Some(value.random_bytes.into());
        message.randomness_object_initial_shared_version =
            Some(value.randomness_obj_initial_shared_version.value());
        message
    }
}

//
// AuthenticatorStateUpdate
//

impl From<crate::transaction::AuthenticatorStateUpdate> for AuthenticatorStateUpdate {
    fn from(value: crate::transaction::AuthenticatorStateUpdate) -> Self {
        let mut message = Self::default();
        message.epoch = Some(value.epoch);
        message.round = Some(value.round);
        message.new_active_jwks = value.new_active_jwks.into_iter().map(Into::into).collect();
        message.authenticator_object_initial_shared_version =
            Some(value.authenticator_obj_initial_shared_version.value());
        message
    }
}

//
// ActiveJwk
//

impl From<crate::authenticator_state::ActiveJwk> for ActiveJwk {
    fn from(value: crate::authenticator_state::ActiveJwk) -> Self {
        let mut jwk_id = JwkId::default();
        jwk_id.iss = Some(value.jwk_id.iss);
        jwk_id.kid = Some(value.jwk_id.kid);

        let mut jwk = Jwk::default();
        jwk.kty = Some(value.jwk.kty);
        jwk.e = Some(value.jwk.e);
        jwk.n = Some(value.jwk.n);
        jwk.alg = Some(value.jwk.alg);

        let mut message = Self::default();
        message.id = Some(jwk_id);
        message.jwk = Some(jwk);
        message.epoch = Some(value.epoch);
        message
    }
}

//
// ChangeEpoch
//

impl From<crate::transaction::ChangeEpoch> for ChangeEpoch {
    fn from(value: crate::transaction::ChangeEpoch) -> Self {
        let mut message = Self::default();
        message.epoch = Some(value.epoch);
        message.protocol_version = Some(value.protocol_version.as_u64());
        message.storage_charge = Some(value.storage_charge);
        message.computation_charge = Some(value.computation_charge);
        message.storage_rebate = Some(value.storage_rebate);
        message.non_refundable_storage_fee = Some(value.non_refundable_storage_fee);
        message.epoch_start_timestamp = Some(sui_rpc::proto::timestamp_ms_to_proto(
            value.epoch_start_timestamp_ms,
        ));
        message.system_packages = value
            .system_packages
            .into_iter()
            .map(|(version, modules, dependencies)| {
                let mut message = SystemPackage::default();
                message.version = Some(version.value());
                message.modules = modules.into_iter().map(Into::into).collect();
                message.dependencies = dependencies
                    .iter()
                    .map(|d| d.to_canonical_string(true))
                    .collect();
                message
            })
            .collect();
        message
    }
}

//
// EndOfEpochTransactionkind
//

impl From<crate::transaction::EndOfEpochTransactionKind> for EndOfEpochTransactionKind {
    fn from(value: crate::transaction::EndOfEpochTransactionKind) -> Self {
        use crate::transaction::EndOfEpochTransactionKind as K;
        use end_of_epoch_transaction_kind::Kind;

<<<<<<< HEAD
        let kind = match value {
            K::ChangeEpoch(change_epoch) => Kind::ChangeEpoch(change_epoch.into()),
            K::AuthenticatorStateCreate => Kind::AuthenticatorStateCreate(()),
            K::AuthenticatorStateExpire(expire) => Kind::AuthenticatorStateExpire(expire.into()),
            K::RandomnessStateCreate => Kind::RandomnessStateCreate(()),
            K::DenyListStateCreate => Kind::DenyListStateCreate(()),
            K::BridgeStateCreate(chain_id) => Kind::BridgeStateCreate(chain_id.to_string()),
            K::BridgeCommitteeInit(bridge_object_version) => {
                Kind::BridgeCommitteeInit(bridge_object_version.value())
            }
            K::StoreExecutionTimeObservations(observations) => {
                Kind::ExecutionTimeObservations(observations.into())
            }
            K::AccumulatorRootCreate => Kind::AccumulatorRootCreate(()),
            K::CoinRegistryCreate => Kind::CoinRegistryCreate(()),
        };
=======
        let message = Self::default();
>>>>>>> 958e20e1

        match value {
            K::ChangeEpoch(change_epoch) => message
                .with_change_epoch(change_epoch)
                .with_kind(Kind::ChangeEpoch),
            K::AuthenticatorStateCreate => message.with_kind(Kind::AuthenticatorStateCreate),
            K::AuthenticatorStateExpire(expire) => message
                .with_authenticator_state_expire(expire)
                .with_kind(Kind::AuthenticatorStateExpire),
            K::RandomnessStateCreate => message.with_kind(Kind::RandomnessStateCreate),
            K::DenyListStateCreate => message.with_kind(Kind::DenyListStateCreate),
            K::BridgeStateCreate(chain_id) => message
                .with_bridge_chain_id(chain_id.to_string())
                .with_kind(Kind::BridgeStateCreate),
            K::BridgeCommitteeInit(bridge_object_version) => message
                .with_bridge_object_version(bridge_object_version)
                .with_kind(Kind::BridgeCommitteeInit),
            K::StoreExecutionTimeObservations(observations) => message
                .with_execution_time_observations(observations)
                .with_kind(Kind::StoreExecutionTimeObservations),
            _ => message,
        }
    }
}

//
// AuthenticatorStateExpire
//

impl From<crate::transaction::AuthenticatorStateExpire> for AuthenticatorStateExpire {
    fn from(value: crate::transaction::AuthenticatorStateExpire) -> Self {
        let mut message = Self::default();
        message.min_epoch = Some(value.min_epoch);
        message.authenticator_object_initial_shared_version =
            Some(value.authenticator_obj_initial_shared_version.value());
        message
    }
}

// ExecutionTimeObservations

impl From<crate::transaction::StoredExecutionTimeObservations> for ExecutionTimeObservations {
    fn from(value: crate::transaction::StoredExecutionTimeObservations) -> Self {
        let mut message = Self::default();
        match value {
            crate::transaction::StoredExecutionTimeObservations::V1(vec) => {
                message.version = Some(1);
                message.observations = vec
                    .into_iter()
                    .map(|(key, observation)| {
                        use crate::execution::ExecutionTimeObservationKey as K;
                        use execution_time_observation::ExecutionTimeObservationKind;

                        let mut message = ExecutionTimeObservation::default();

                        let kind = match key {
                            K::MoveEntryPoint {
                                package,
                                module,
                                function,
                                type_arguments,
                            } => {
                                message.move_entry_point = Some({
                                    let mut message = MoveCall::default();
                                    message.package = Some(package.to_canonical_string(true));
                                    message.module = Some(module);
                                    message.function = Some(function);
                                    message.type_arguments = type_arguments
                                        .into_iter()
                                        .map(|ty| ty.to_canonical_string(true))
                                        .collect();
                                    message
                                });
                                ExecutionTimeObservationKind::MoveEntryPoint
                            }
                            K::TransferObjects => ExecutionTimeObservationKind::TransferObjects,
                            K::SplitCoins => ExecutionTimeObservationKind::SplitCoins,
                            K::MergeCoins => ExecutionTimeObservationKind::MergeCoins,
                            K::Publish => ExecutionTimeObservationKind::Publish,
                            K::MakeMoveVec => ExecutionTimeObservationKind::MakeMoveVector,
                            K::Upgrade => ExecutionTimeObservationKind::Upgrade,
                        };

                        message.validator_observations = observation
                            .into_iter()
                            .map(|(name, duration)| {
                                let mut message = ValidatorExecutionTimeObservation::default();
                                message.validator = Some(name.0.to_vec().into());
                                message.duration = Some(prost_types::Duration {
                                    seconds: duration.as_secs() as i64,
                                    nanos: duration.subsec_nanos() as i32,
                                });
                                message
                            })
                            .collect();

                        message.set_kind(kind);
                        message
                    })
                    .collect();
            }
        }

        message
    }
}

//
// ProgrammableTransaction
//

impl From<crate::transaction::ProgrammableTransaction> for ProgrammableTransaction {
    fn from(value: crate::transaction::ProgrammableTransaction) -> Self {
        let mut message = Self::default();
        message.inputs = value.inputs.into_iter().map(Into::into).collect();
        message.commands = value.commands.into_iter().map(Into::into).collect();
        message
    }
}

//
// Input
//

impl From<crate::transaction::CallArg> for Input {
    fn from(value: crate::transaction::CallArg) -> Self {
        use crate::transaction::CallArg as I;
        use crate::transaction::ObjectArg as O;
        use input::InputKind;

        let mut message = Self::default();

        let kind = match value {
            I::Pure(value) => {
                message.pure = Some(value.into());
                InputKind::Pure
            }
            I::Object(o) => match o {
                O::ImmOrOwnedObject((id, version, digest)) => {
                    message.object_id = Some(id.to_canonical_string(true));
                    message.version = Some(version.value());
                    message.digest = Some(digest.to_string());
                    InputKind::ImmutableOrOwned
                }
                O::SharedObject {
                    id,
                    initial_shared_version,
                    mutable,
                } => {
                    message.object_id = Some(id.to_canonical_string(true));
                    message.version = Some(initial_shared_version.value());
                    message.mutable = Some(mutable);
                    InputKind::Shared
                }
                O::Receiving((id, version, digest)) => {
                    message.object_id = Some(id.to_canonical_string(true));
                    message.version = Some(version.value());
                    message.digest = Some(digest.to_string());
                    InputKind::Receiving
                }
            },
            //TODO
            I::FundsWithdrawal(_) => InputKind::Unknown,
        };

        message.set_kind(kind);
        message
    }
}

//
// Argument
//

impl From<crate::transaction::Argument> for Argument {
    fn from(value: crate::transaction::Argument) -> Self {
        use crate::transaction::Argument as A;
        use argument::ArgumentKind;

        let mut message = Self::default();

        let kind = match value {
            A::GasCoin => ArgumentKind::Gas,
            A::Input(input) => {
                message.input = Some(input.into());
                ArgumentKind::Input
            }
            A::Result(result) => {
                message.result = Some(result.into());
                ArgumentKind::Result
            }
            A::NestedResult(result, subresult) => {
                message.result = Some(result.into());
                message.subresult = Some(subresult.into());
                ArgumentKind::Result
            }
        };

        message.set_kind(kind);
        message
    }
}

//
// Command
//

impl From<crate::transaction::Command> for Command {
    fn from(value: crate::transaction::Command) -> Self {
        use crate::transaction::Command as C;
        use command::Command;

        let command = match value {
            C::MoveCall(move_call) => Command::MoveCall((*move_call).into()),
            C::TransferObjects(objects, address) => Command::TransferObjects({
                let mut message = TransferObjects::default();
                message.objects = objects.into_iter().map(Into::into).collect();
                message.address = Some(address.into());
                message
            }),
            C::SplitCoins(coin, amounts) => Command::SplitCoins({
                let mut message = SplitCoins::default();
                message.coin = Some(coin.into());
                message.amounts = amounts.into_iter().map(Into::into).collect();
                message
            }),
            C::MergeCoins(coin, coins_to_merge) => Command::MergeCoins({
                let mut message = MergeCoins::default();
                message.coin = Some(coin.into());
                message.coins_to_merge = coins_to_merge.into_iter().map(Into::into).collect();
                message
            }),
            C::Publish(modules, dependencies) => Command::Publish({
                let mut message = Publish::default();
                message.modules = modules.into_iter().map(Into::into).collect();
                message.dependencies = dependencies
                    .iter()
                    .map(|d| d.to_canonical_string(true))
                    .collect();
                message
            }),
            C::MakeMoveVec(element_type, elements) => Command::MakeMoveVector({
                let mut message = MakeMoveVector::default();
                message.element_type = element_type.map(|t| t.to_canonical_string(true));
                message.elements = elements.into_iter().map(Into::into).collect();
                message
            }),
            C::Upgrade(modules, dependencies, package, ticket) => Command::Upgrade({
                let mut message = Upgrade::default();
                message.modules = modules.into_iter().map(Into::into).collect();
                message.dependencies = dependencies
                    .iter()
                    .map(|d| d.to_canonical_string(true))
                    .collect();
                message.package = Some(package.to_canonical_string(true));
                message.ticket = Some(ticket.into());
                message
            }),
        };

        let mut message = Self::default();
        message.command = Some(command);
        message
    }
}

//
// MoveCall
//

impl From<crate::transaction::ProgrammableMoveCall> for MoveCall {
    fn from(value: crate::transaction::ProgrammableMoveCall) -> Self {
        let mut message = Self::default();
        message.package = Some(value.package.to_canonical_string(true));
        message.module = Some(value.module.to_string());
        message.function = Some(value.function.to_string());
        message.type_arguments = value
            .type_arguments
            .iter()
            .map(|t| t.to_canonical_string(true))
            .collect();
        message.arguments = value.arguments.into_iter().map(Into::into).collect();
        message
    }
}

//
// TransactionEffects
//

impl From<crate::effects::TransactionEffects> for TransactionEffects {
    fn from(value: crate::effects::TransactionEffects) -> Self {
        Self::merge_from(&value, &FieldMaskTree::new_wildcard())
    }
}

impl Merge<&crate::effects::TransactionEffects> for TransactionEffects {
    fn merge(&mut self, source: &crate::effects::TransactionEffects, mask: &FieldMaskTree) {
        if mask.contains(Self::BCS_FIELD.name) {
            let mut bcs = Bcs::serialize(&source).unwrap();
            bcs.name = Some("TransactionEffects".to_owned());
            self.bcs = Some(bcs);
        }

        if mask.contains(Self::DIGEST_FIELD.name) {
            self.digest = Some(source.digest().to_string());
        }

        match source {
            crate::effects::TransactionEffects::V1(v1) => self.merge(v1, mask),
            crate::effects::TransactionEffects::V2(v2) => self.merge(v2, mask),
        }
    }
}

//
// TransactionEffectsV1
//

impl Merge<&crate::effects::TransactionEffectsV1> for TransactionEffects {
    fn merge(&mut self, value: &crate::effects::TransactionEffectsV1, mask: &FieldMaskTree) {
        use crate::effects::TransactionEffectsAPI;

        if mask.contains(Self::VERSION_FIELD.name) {
            self.version = Some(1);
        }

        if mask.contains(Self::STATUS_FIELD.name) {
            self.status = Some(value.status().clone().into());
        }

        if mask.contains(Self::EPOCH_FIELD.name) {
            self.epoch = Some(value.executed_epoch());
        }

        if mask.contains(Self::GAS_USED_FIELD.name) {
            self.gas_used = Some(value.gas_cost_summary().clone().into());
        }

        if mask.contains(Self::TRANSACTION_DIGEST_FIELD.name) {
            self.transaction_digest = Some(value.transaction_digest().to_string());
        }

        if mask.contains(Self::EVENTS_DIGEST_FIELD.name) {
            self.events_digest = value.events_digest().map(|d| d.to_string());
        }

        if mask.contains(Self::DEPENDENCIES_FIELD.name) {
            self.dependencies = value
                .dependencies()
                .iter()
                .map(ToString::to_string)
                .collect();
        }

        if mask.contains(Self::CHANGED_OBJECTS_FIELD.name)
            || mask.contains(Self::UNCHANGED_CONSENSUS_OBJECTS_FIELD.name)
            || mask.contains(Self::GAS_OBJECT_FIELD.name)
        {
            let mut changed_objects = Vec::new();
            let mut unchanged_consensus_objects = Vec::new();

            for ((id, version, digest), owner) in value.created() {
                let mut change = ChangedObject::default();
                change.object_id = Some(id.to_canonical_string(true));
                change.input_state = Some(changed_object::InputObjectState::DoesNotExist.into());
                change.output_state = Some(changed_object::OutputObjectState::ObjectWrite.into());
                change.output_version = Some(version.value());
                change.output_digest = Some(digest.to_string());
                change.output_owner = Some(owner.clone().into());
                change.id_operation = Some(changed_object::IdOperation::Created.into());

                changed_objects.push(change);
            }

            for ((id, version, digest), owner) in value.mutated() {
                let mut change = ChangedObject::default();
                change.object_id = Some(id.to_canonical_string(true));
                change.input_state = Some(changed_object::InputObjectState::Exists.into());
                change.output_state = Some(changed_object::OutputObjectState::ObjectWrite.into());
                change.output_version = Some(version.value());
                change.output_digest = Some(digest.to_string());
                change.output_owner = Some(owner.clone().into());
                change.id_operation = Some(changed_object::IdOperation::None.into());

                changed_objects.push(change);
            }

            for ((id, version, digest), owner) in value.unwrapped() {
                let mut change = ChangedObject::default();
                change.object_id = Some(id.to_canonical_string(true));
                change.input_state = Some(changed_object::InputObjectState::DoesNotExist.into());
                change.output_state = Some(changed_object::OutputObjectState::ObjectWrite.into());
                change.output_version = Some(version.value());
                change.output_digest = Some(digest.to_string());
                change.output_owner = Some(owner.clone().into());
                change.id_operation = Some(changed_object::IdOperation::None.into());

                changed_objects.push(change);
            }

            for (id, version, digest) in value.deleted() {
                let mut change = ChangedObject::default();
                change.object_id = Some(id.to_canonical_string(true));
                change.input_state = Some(changed_object::InputObjectState::Exists.into());
                change.output_state = Some(changed_object::OutputObjectState::DoesNotExist.into());
                change.output_version = Some(version.value());
                change.output_digest = Some(digest.to_string());
                change.id_operation = Some(changed_object::IdOperation::Deleted.into());

                changed_objects.push(change);
            }

            for (id, version, digest) in value.unwrapped_then_deleted() {
                let mut change = ChangedObject::default();
                change.object_id = Some(id.to_canonical_string(true));
                change.input_state = Some(changed_object::InputObjectState::DoesNotExist.into());
                change.output_state = Some(changed_object::OutputObjectState::DoesNotExist.into());
                change.output_version = Some(version.value());
                change.output_digest = Some(digest.to_string());
                change.id_operation = Some(changed_object::IdOperation::Deleted.into());

                changed_objects.push(change);
            }

            for (id, version, digest) in value.wrapped() {
                let mut change = ChangedObject::default();
                change.object_id = Some(id.to_canonical_string(true));
                change.input_state = Some(changed_object::InputObjectState::Exists.into());
                change.output_state = Some(changed_object::OutputObjectState::DoesNotExist.into());
                change.output_version = Some(version.value());
                change.output_digest = Some(digest.to_string());
                change.id_operation = Some(changed_object::IdOperation::Deleted.into());

                changed_objects.push(change);
            }

            for (object_id, version) in value.modified_at_versions() {
                let object_id = object_id.to_canonical_string(true);
                let version = version.value();
                if let Some(changed_object) = changed_objects
                    .iter_mut()
                    .find(|object| object.object_id() == object_id)
                {
                    changed_object.input_version = Some(version);
                }
            }

            for (id, version, digest) in value.shared_objects() {
                let object_id = id.to_canonical_string(true);
                let version = version.value();
                let digest = digest.to_string();

                if let Some(changed_object) = changed_objects
                    .iter_mut()
                    .find(|object| object.object_id() == object_id)
                {
                    changed_object.input_version = Some(version);
                    changed_object.input_digest = Some(digest);
                } else {
                    let mut unchanged_consensus_object = UnchangedConsensusObject::default();
                    unchanged_consensus_object.kind = Some(
                        unchanged_consensus_object::UnchangedConsensusObjectKind::ReadOnlyRoot
                            .into(),
                    );
                    unchanged_consensus_object.object_id = Some(object_id);
                    unchanged_consensus_object.version = Some(version);
                    unchanged_consensus_object.digest = Some(digest);

                    unchanged_consensus_objects.push(unchanged_consensus_object);
                }
            }

            if mask.contains(Self::GAS_OBJECT_FIELD.name) {
                let gas_object_id = value.gas_object().0 .0.to_canonical_string(true);
                self.gas_object = changed_objects
                    .iter()
                    .find(|object| object.object_id() == gas_object_id)
                    .cloned();
            }

            if mask.contains(Self::CHANGED_OBJECTS_FIELD.name) {
                self.changed_objects = changed_objects;
            }

            if mask.contains(Self::UNCHANGED_CONSENSUS_OBJECTS_FIELD.name) {
                self.unchanged_consensus_objects = unchanged_consensus_objects;
            }
        }
    }
}

//
// TransactionEffectsV2
//

impl Merge<&crate::effects::TransactionEffectsV2> for TransactionEffects {
    fn merge(
        &mut self,
        crate::effects::TransactionEffectsV2 {
            status,
            executed_epoch,
            gas_used,
            transaction_digest,
            gas_object_index,
            events_digest,
            dependencies,
            lamport_version,
            changed_objects,
            unchanged_consensus_objects,
            aux_data_digest,
        }: &crate::effects::TransactionEffectsV2,
        mask: &FieldMaskTree,
    ) {
        if mask.contains(Self::VERSION_FIELD.name) {
            self.version = Some(2);
        }

        if mask.contains(Self::STATUS_FIELD.name) {
            self.status = Some(status.clone().into());
        }

        if mask.contains(Self::EPOCH_FIELD.name) {
            self.epoch = Some(*executed_epoch);
        }

        if mask.contains(Self::GAS_USED_FIELD.name) {
            self.gas_used = Some(gas_used.clone().into());
        }

        if mask.contains(Self::TRANSACTION_DIGEST_FIELD.name) {
            self.transaction_digest = Some(transaction_digest.to_string());
        }

        if mask.contains(Self::GAS_OBJECT_FIELD.name) {
            self.gas_object = gas_object_index
                .map(|index| {
                    changed_objects
                        .get(index as usize)
                        .cloned()
                        .map(|(id, change)| {
                            let mut message = ChangedObject::from(change);
                            message.object_id = Some(id.to_canonical_string(true));
                            message
                        })
                })
                .flatten();
        }

        if mask.contains(Self::EVENTS_DIGEST_FIELD.name) {
            self.events_digest = events_digest.map(|d| d.to_string());
        }

        if mask.contains(Self::DEPENDENCIES_FIELD.name) {
            self.dependencies = dependencies.iter().map(ToString::to_string).collect();
        }

        if mask.contains(Self::LAMPORT_VERSION_FIELD.name) {
            self.lamport_version = Some(lamport_version.value());
        }

        if mask.contains(Self::CHANGED_OBJECTS_FIELD.name) {
            self.changed_objects = changed_objects
                .clone()
                .into_iter()
                .map(|(id, change)| {
                    let mut message = ChangedObject::from(change);
                    message.object_id = Some(id.to_canonical_string(true));
                    message
                })
                .collect();
        }

        for object in self.changed_objects.iter_mut().chain(&mut self.gas_object) {
            if object.output_digest.is_some() && object.output_version.is_none() {
                object.output_version = Some(lamport_version.value());
            }
        }

        if mask.contains(Self::UNCHANGED_CONSENSUS_OBJECTS_FIELD.name) {
            self.unchanged_consensus_objects = unchanged_consensus_objects
                .clone()
                .into_iter()
                .map(|(id, unchanged)| {
                    let mut message = UnchangedConsensusObject::from(unchanged);
                    message.object_id = Some(id.to_canonical_string(true));
                    message
                })
                .collect();
        }

        if mask.contains(Self::AUXILIARY_DATA_DIGEST_FIELD.name) {
            self.auxiliary_data_digest = aux_data_digest.map(|d| d.to_string());
        }
    }
}

//
// ChangedObject
//

impl From<crate::effects::EffectsObjectChange> for ChangedObject {
    fn from(value: crate::effects::EffectsObjectChange) -> Self {
        use crate::effects::ObjectIn;
        use crate::effects::ObjectOut;
        use changed_object::InputObjectState;
        use changed_object::OutputObjectState;

        let mut message = Self::default();

        // Input State
        let input_state = match value.input_state {
            ObjectIn::NotExist => InputObjectState::DoesNotExist,
            ObjectIn::Exist(((version, digest), owner)) => {
                message.input_version = Some(version.value());
                message.input_digest = Some(digest.to_string());
                message.input_owner = Some(owner.into());
                InputObjectState::Exists
            }
        };
        message.set_input_state(input_state);

        // Output State
        let output_state = match value.output_state {
            ObjectOut::NotExist => OutputObjectState::DoesNotExist,
            ObjectOut::ObjectWrite((digest, owner)) => {
                message.output_digest = Some(digest.to_string());
                message.output_owner = Some(owner.into());
                OutputObjectState::ObjectWrite
            }
            ObjectOut::PackageWrite((version, digest)) => {
                message.output_version = Some(version.value());
                message.output_digest = Some(digest.to_string());
                OutputObjectState::PackageWrite
            }
            //TODO
            ObjectOut::AccumulatorWriteV1(_) => OutputObjectState::Unknown,
        };
        message.set_output_state(output_state);

        message.set_id_operation(value.id_operation.into());
        message
    }
}

//
// IdOperation
//

impl From<crate::effects::IDOperation> for changed_object::IdOperation {
    fn from(value: crate::effects::IDOperation) -> Self {
        use crate::effects::IDOperation as I;

        match value {
            I::None => Self::None,
            I::Created => Self::Created,
            I::Deleted => Self::Deleted,
        }
    }
}

//
// UnchangedConsensusObject
//

impl From<crate::effects::UnchangedConsensusKind> for UnchangedConsensusObject {
    fn from(value: crate::effects::UnchangedConsensusKind) -> Self {
        use crate::effects::UnchangedConsensusKind as K;
        use unchanged_consensus_object::UnchangedConsensusObjectKind;

        let mut message = Self::default();

        let kind = match value {
            K::ReadOnlyRoot((version, digest)) => {
                message.version = Some(version.value());
                message.digest = Some(digest.to_string());
                UnchangedConsensusObjectKind::ReadOnlyRoot
            }
            K::MutateConsensusStreamEnded(version) => {
                message.version = Some(version.value());
                UnchangedConsensusObjectKind::MutateConsensusStreamEnded
            }
            K::ReadConsensusStreamEnded(version) => {
                message.version = Some(version.value());
                UnchangedConsensusObjectKind::ReadConsensusStreamEnded
            }
            K::Cancelled(version) => {
                message.version = Some(version.value());
                UnchangedConsensusObjectKind::Canceled
            }
            K::PerEpochConfig => UnchangedConsensusObjectKind::PerEpochConfig,
            // PerEpochConfigWithSequenceNumber { version } => {
            //     message.version = Some(version);
            //     UnchangedSharedObjectKind::PerEpochConfig
            // }
        };

        message.set_kind(kind);
        message
    }
}

//
// TransactionChecks
//

impl From<simulate_transaction_request::TransactionChecks>
    for crate::transaction_executor::TransactionChecks
{
    fn from(value: simulate_transaction_request::TransactionChecks) -> Self {
        match value {
            simulate_transaction_request::TransactionChecks::Enabled => Self::Enabled,
            simulate_transaction_request::TransactionChecks::Disabled => Self::Disabled,
            // Default to enabled
            _ => Self::Enabled,
        }
    }
}<|MERGE_RESOLUTION|>--- conflicted
+++ resolved
@@ -2164,26 +2164,7 @@
         use crate::transaction::EndOfEpochTransactionKind as K;
         use end_of_epoch_transaction_kind::Kind;
 
-<<<<<<< HEAD
-        let kind = match value {
-            K::ChangeEpoch(change_epoch) => Kind::ChangeEpoch(change_epoch.into()),
-            K::AuthenticatorStateCreate => Kind::AuthenticatorStateCreate(()),
-            K::AuthenticatorStateExpire(expire) => Kind::AuthenticatorStateExpire(expire.into()),
-            K::RandomnessStateCreate => Kind::RandomnessStateCreate(()),
-            K::DenyListStateCreate => Kind::DenyListStateCreate(()),
-            K::BridgeStateCreate(chain_id) => Kind::BridgeStateCreate(chain_id.to_string()),
-            K::BridgeCommitteeInit(bridge_object_version) => {
-                Kind::BridgeCommitteeInit(bridge_object_version.value())
-            }
-            K::StoreExecutionTimeObservations(observations) => {
-                Kind::ExecutionTimeObservations(observations.into())
-            }
-            K::AccumulatorRootCreate => Kind::AccumulatorRootCreate(()),
-            K::CoinRegistryCreate => Kind::CoinRegistryCreate(()),
-        };
-=======
         let message = Self::default();
->>>>>>> 958e20e1
 
         match value {
             K::ChangeEpoch(change_epoch) => message
