// Copyright (c) The Move Contributors
// SPDX-License-Identifier: Apache-2.0

use super::reroot_path;
use clap::*;
use move_docgen::DocgenOptions;
use move_package::{BuildConfig, ModelConfig};
use std::{
    fs,
    path::{Path, PathBuf},
};

/// Generate javadoc style documentation for Move packages
#[derive(Parser)]
#[clap(name = "docgen")]
pub struct Docgen {
    /// The level where we start sectioning. Often markdown sections are rendered with
    /// unnecessary large section fonts, setting this value high reduces the size
    #[clap(long = "section-level-start", value_name = "HEADER_LEVEL")]
    pub section_level_start: Option<usize>,
    /// Whether to exclude private functions in the generated docs
    #[clap(long = "exclude-private-fun")]
    pub exclude_private_fun: bool,
    /// Whether to exclude specifications in the generated docs
    #[clap(long = "exclude-specs")]
    pub exclude_specs: bool,
    /// Whether to put specifications in the same section as a declaration or put them all
    /// into an independent section
    #[clap(long = "independent-specs")]
    pub independent_specs: bool,
    /// Whether to exclude Move implementations
    #[clap(long = "exclude-impl")]
    pub exclude_impl: bool,
    /// Max depth to which sections are displayed in table-of-contents
    #[clap(long = "toc-depth", value_name = "DEPTH")]
    pub toc_depth: Option<usize>,
    /// Do not use collapsed sections (<details>) for impl and specs
    #[clap(long = "no-collapsed-sections")]
    pub no_collapsed_sections: bool,
    /// In which directory to store output
    #[clap(long = "output-directory", value_name = "PATH")]
    pub output_directory: Option<String>,
    /// A template for documentation generation. Can be multiple
    #[clap(long = "template", short = 't', value_name = "FILE")]
    pub template: Vec<String>,
    /// An optional file containing reference definitions. The content of this file will
    /// be added to each generated markdown doc
    #[clap(long = "references-file", value_name = "FILE")]
    pub references_file: Option<String>,
    /// Whether to include dependency diagrams in the generated docs
    #[clap(long = "include-dep-diagrams")]
    pub include_dep_diagrams: bool,
    /// Whether to include call diagrams in the generated docs
    #[clap(long = "include-call-diagrams")]
    pub include_call_diagrams: bool,
    /// If this is being compiled relative to a different place where it will be stored (output directory)
    #[clap(long = "compile-relative-to-output-dir")]
    pub compile_relative_to_output_dir: bool,
}

impl Docgen {
    /// Calling the Docgen
<<<<<<< HEAD
    pub fn execute(self, path: Option<PathBuf>, config: BuildConfig) -> anyhow::Result<()> {
        // let model = config.move_model_for_package(
        //     &reroot_path(path).unwrap(),
        //     ModelConfig {
        //         all_files_as_targets: false,
        //         target_filter: None,
        //     },
        // )?;
=======
    pub fn execute(self, path: Option<&Path>, config: BuildConfig) -> anyhow::Result<()> {
        let model = config.move_model_for_package(
            &reroot_path(path).unwrap(),
            ModelConfig {
                all_files_as_targets: false,
                target_filter: None,
            },
        )?;
>>>>>>> 9702dfb5

        // let mut options = DocgenOptions::default();

        // if !self.template.is_empty() {
        //     options.root_doc_templates = self.template;
        // }
        // if self.section_level_start.is_some() {
        //     options.section_level_start = self.section_level_start.unwrap();
        // }
        // if self.exclude_private_fun {
        //     options.include_private_fun = false;
        // }
        // if self.exclude_specs {
        //     options.include_specs = false;
        // }
        // if self.independent_specs {
        //     options.specs_inlined = false;
        // }
        // if self.exclude_impl {
        //     options.include_impl = false;
        // }
        // if self.toc_depth.is_some() {
        //     options.toc_depth = self.toc_depth.unwrap();
        // }
        // if self.no_collapsed_sections {
        //     options.collapsed_sections = false;
        // }
        // if self.output_directory.is_some() {
        //     options.output_directory = self.output_directory.unwrap();
        // }
        // if self.references_file.is_some() {
        //     options.references_file = self.references_file;
        // }
        // if self.compile_relative_to_output_dir {
        //     options.compile_relative_to_output_dir = true;
        // }

        // // We are using the full namespace, since we already use `Docgen` here.
        // // Docgen is the most suitable name for both: this Docgen subcommand,
        // // and the actual move_docgen::Docgen.
        // let generator = move_docgen::Docgen::new(&model, &options);

        // for (file, content) in generator.gen() {
        //     let path = PathBuf::from(&file);
        //     fs::create_dir_all(path.parent().unwrap())?;
        //     fs::write(path.as_path(), content)?;
        //     println!("Generated {:?}", path);
        // }

        // anyhow::ensure!(
        //     !model.has_errors(),
        //     "Errors encountered while generating documentation!"
        // );

        // println!("\nDocumentation generation successful!");
        // Ok(())
        todo!("use package system")
    }
}<|MERGE_RESOLUTION|>--- conflicted
+++ resolved
@@ -60,8 +60,7 @@
 
 impl Docgen {
     /// Calling the Docgen
-<<<<<<< HEAD
-    pub fn execute(self, path: Option<PathBuf>, config: BuildConfig) -> anyhow::Result<()> {
+    pub fn execute(self, path: Option<&Path>, config: BuildConfig) -> anyhow::Result<()> {
         // let model = config.move_model_for_package(
         //     &reroot_path(path).unwrap(),
         //     ModelConfig {
@@ -69,16 +68,6 @@
         //         target_filter: None,
         //     },
         // )?;
-=======
-    pub fn execute(self, path: Option<&Path>, config: BuildConfig) -> anyhow::Result<()> {
-        let model = config.move_model_for_package(
-            &reroot_path(path).unwrap(),
-            ModelConfig {
-                all_files_as_targets: false,
-                target_filter: None,
-            },
-        )?;
->>>>>>> 9702dfb5
 
         // let mut options = DocgenOptions::default();
 
