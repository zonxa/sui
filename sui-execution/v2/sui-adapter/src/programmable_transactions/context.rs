--- conflicted
+++ resolved
@@ -41,8 +41,8 @@
         move_vm::MoveVM,
         session::{LoadedFunctionInstantiation, SerializedReturnValues},
     };
-    use legacy_move_vm_types::data_store::DataStore;
-    use legacy_move_vm_types::loaded_data::runtime_types::Type;
+    use move_vm_types::data_store::DataStore;
+    use move_vm_types::loaded_data::runtime_types::Type;
     use sui_move_natives::object_runtime::{
         self, get_all_uids, max_event_error, LoadedRuntimeObject, ObjectRuntime, RuntimeResults,
     };
@@ -197,21 +197,6 @@
             #[skip_checked_arithmetic]
             move_vm_profiler::tracing_feature_enabled! {
                 use move_vm_profiler::GasProfiler;
-<<<<<<< HEAD
-                use legacy_move_vm_types::gas::GasMeter;
-
-                let tx_digest = tx_context.digest();
-                let remaining_gas: u64 =
-                    legacy_move_vm_types::gas::GasMeter::remaining_gas(gas_charger.move_gas_status())
-                        .into();
-                gas_charger
-                    .move_gas_status_mut()
-                    .set_profiler(GasProfiler::init(
-                        &vm.config().profiler_config,
-                        format!("{}", tx_digest),
-                        remaining_gas,
-                    ));
-=======
                 use move_vm_types::gas::GasMeter;
                 use crate::gas_meter::SuiGasMeter;
 
@@ -225,7 +210,6 @@
                     format!("{}", tx_digest),
                     remaining_gas,
                 ));
->>>>>>> 0f914b97
             }
 
             Ok(Self {
